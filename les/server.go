// Copyright 2016 The go-ethereum Authors
// This file is part of the go-ethereum library.
//
// The go-ethereum library is free software: you can redistribute it and/or modify
// it under the terms of the GNU Lesser General Public License as published by
// the Free Software Foundation, either version 3 of the License, or
// (at your option) any later version.
//
// The go-ethereum library is distributed in the hope that it will be useful,
// but WITHOUT ANY WARRANTY; without even the implied warranty of
// MERCHANTABILITY or FITNESS FOR A PARTICULAR PURPOSE. See the
// GNU Lesser General Public License for more details.
//
// You should have received a copy of the GNU Lesser General Public License
// along with the go-ethereum library. If not, see <http://www.gnu.org/licenses/>.

package les

import (
	"crypto/ecdsa"
	"time"

	"github.com/ethereum/go-ethereum/accounts/abi/bind"
	"github.com/ethereum/go-ethereum/common/mclock"
	"github.com/ethereum/go-ethereum/core"
	"github.com/ethereum/go-ethereum/eth"
	"github.com/ethereum/go-ethereum/les/flowcontrol"
	"github.com/ethereum/go-ethereum/light"
	"github.com/ethereum/go-ethereum/log"
	"github.com/ethereum/go-ethereum/p2p"
	"github.com/ethereum/go-ethereum/p2p/discv5"
	"github.com/ethereum/go-ethereum/p2p/enode"
	"github.com/ethereum/go-ethereum/p2p/enr"
	"github.com/ethereum/go-ethereum/params"
	"github.com/ethereum/go-ethereum/rpc"
)

type LesServer struct {
	lesCommons

	archiveMode bool // Flag whether the ethereum node runs in archive mode.
	handler     *serverHandler
	lesTopics   []discv5.Topic
	privateKey  *ecdsa.PrivateKey

	// Flow control and capacity management
	fcManager    *flowcontrol.ClientManager
	costTracker  *costTracker
	defParams    flowcontrol.ServerParams
	servingQueue *servingQueue
	clientPool   *clientPool

	freeCapacity uint64 // The minimal client capacity used for free client.
	threadsIdle  int    // Request serving threads count when system is idle.
	threadsBusy  int    // Request serving threads count when system is busy(block insertion).
}

func NewLesServer(e *eth.Ethereum, config *eth.Config) (*LesServer, error) {
	// Collect les protocol version information supported by local node.
	lesTopics := make([]discv5.Topic, len(AdvertiseProtocolVersions))
	for i, pv := range AdvertiseProtocolVersions {
		lesTopics[i] = lesTopic(e.BlockChain().Genesis().Hash(), pv)
	}
	// Calculate the number of threads used to service the light client
	// requests based on the user-specified value.
	threads := config.LightServ * 4 / 100
	if threads < 4 {
		threads = 4
	}
	srv := &LesServer{
		lesCommons: lesCommons{
			genesis:          e.BlockChain().Genesis().Hash(),
			config:           config,
			chainConfig:      e.BlockChain().Config(),
			iConfig:          light.DefaultServerIndexerConfig,
			chainDb:          e.ChainDb(),
			peers:            newPeerSet(),
			chainReader:      e.BlockChain(),
			chtIndexer:       light.NewChtIndexer(e.ChainDb(), nil, params.CHTFrequency, params.HelperTrieProcessConfirmations),
			bloomTrieIndexer: light.NewBloomTrieIndexer(e.ChainDb(), nil, params.BloomBitsBlocks, params.BloomTrieFrequency),
			closeCh:          make(chan struct{}),
		},
		archiveMode:  e.ArchiveMode(),
		lesTopics:    lesTopics,
		fcManager:    flowcontrol.NewClientManager(nil, &mclock.System{}),
		servingQueue: newServingQueue(int64(time.Millisecond*10), float64(config.LightServ)/100),
		threadsBusy:  config.LightServ/100 + 1,
		threadsIdle:  threads,
	}
	srv.handler = newServerHandler(srv, e.BlockChain(), e.ChainDb(), e.TxPool(), e.Synced)
	srv.costTracker, srv.freeCapacity = newCostTracker(e.ChainDb(), config)

	// Set up checkpoint oracle.
	oracle := config.CheckpointOracle
	if oracle == nil {
		oracle = params.CheckpointOracles[e.BlockChain().Genesis().Hash()]
	}
	srv.oracle = newCheckpointOracle(oracle, srv.localCheckpoint)

	// Initialize server capacity management fields.
	srv.defParams = flowcontrol.ServerParams{
		BufLimit:    srv.freeCapacity * bufLimitRatio,
		MinRecharge: srv.freeCapacity,
	}
	// LES flow control tries to more or less guarantee the possibility for the
	// clients to send a certain amount of requests at any time and get a quick
	// response. Most of the clients want this guarantee but don't actually need
	// to send requests most of the time. Our goal is to serve as many clients as
	// possible while the actually used server capacity does not exceed the limits
	totalRecharge := srv.costTracker.totalRecharge()
	maxCapacity := srv.freeCapacity * uint64(srv.config.LightPeers)
	if totalRecharge > maxCapacity {
		maxCapacity = totalRecharge
	}
	srv.fcManager.SetCapacityLimits(srv.freeCapacity, maxCapacity, srv.freeCapacity*2)
	srv.clientPool = newClientPool(srv.chainDb, srv.freeCapacity, mclock.System{}, func(id enode.ID) { go srv.peers.Unregister(peerIdToString(id)) })
	srv.clientPool.setPriceFactors(priceFactors{0, 1, 1}, priceFactors{0, 1, 1})

	checkpoint := srv.latestLocalCheckpoint()
	if !checkpoint.Empty() {
		log.Info("Loaded latest checkpoint", "section", checkpoint.SectionIndex, "head", checkpoint.SectionHead,
			"chtroot", checkpoint.CHTRoot, "bloomroot", checkpoint.BloomRoot)
	}
	srv.chtIndexer.Start(e.BlockChain())
<<<<<<< HEAD

	oracle := config.CheckpointOracle
	if oracle == nil {
		switch e.BlockChain().Genesis().Hash() {
		case params.MainnetGenesisHash:
			oracle = params.MainnetChainConfig.TrustedCheckpointOracle
		case params.TestnetGenesisHash:
			oracle = params.TestnetChainConfig.TrustedCheckpointOracle
		case params.RinkebyGenesisHash:
			oracle = params.RinkebyChainConfig.TrustedCheckpointOracle
		case params.GoerliGenesisHash:
			oracle = params.GoerliChainConfig.TrustedCheckpointOracle
		}
	}
	registrar := newCheckpointOracle(oracle, srv.getLocalCheckpoint)
	// TODO(rjl493456442) Checkpoint is useless for les server, separate handler for client and server.
	pm, err := NewProtocolManager(e.BlockChain().Config(), nil, light.DefaultServerIndexerConfig, config.UltraLightServers, config.UltraLightFraction, false, config.NetworkId, e.EventMux(), newPeerSet(), e.BlockChain(), e.TxPool(), e.ChainDb(), nil, nil, registrar, quitSync, new(sync.WaitGroup), e.Synced)
	if err != nil {
		return nil, err
	}
	srv.protocolManager = pm
	pm.servingQueue = newServingQueue(int64(time.Millisecond*10), float64(config.LightServ)/100)
	pm.server = srv

=======
>>>>>>> a718daa6
	return srv, nil
}

func (s *LesServer) APIs() []rpc.API {
	return []rpc.API{
		{
			Namespace: "les",
			Version:   "1.0",
			Service:   NewPrivateLightAPI(&s.lesCommons),
			Public:    false,
		},
	}
}

func (s *LesServer) Protocols() []p2p.Protocol {
	ps := s.makeProtocols(ServerProtocolVersions, s.handler.runPeer, func(id enode.ID) interface{} {
		if p := s.peers.Peer(peerIdToString(id)); p != nil {
			return p.Info()
		}
		return nil
	})
	// Add "les" ENR entries.
	for i := range ps {
		ps[i].Attributes = []enr.Entry{&lesEntry{}}
	}
	return ps
}

// Start starts the LES server
func (s *LesServer) Start(srvr *p2p.Server) {
	s.privateKey = srvr.PrivateKey
	s.handler.start()

	s.wg.Add(1)
	go s.capacityManagement()

	if srvr.DiscV5 != nil {
		for _, topic := range s.lesTopics {
			topic := topic
			go func() {
				logger := log.New("topic", topic)
				logger.Info("Starting topic registration")
				defer logger.Info("Terminated topic registration")

				srvr.DiscV5.RegisterTopic(topic, s.closeCh)
			}()
		}
	}
}

// Stop stops the LES service
func (s *LesServer) Stop() {
	close(s.closeCh)

	// Disconnect existing sessions.
	// This also closes the gate for any new registrations on the peer set.
	// sessions which are already established but not added to pm.peers yet
	// will exit when they try to register.
	s.peers.Close()

	s.fcManager.Stop()
	s.costTracker.stop()
	s.handler.stop()
	s.clientPool.stop() // client pool should be closed after handler.
	s.servingQueue.stop()

	// Note, bloom trie indexer is closed by parent bloombits indexer.
	s.chtIndexer.Close()
	s.wg.Wait()
	log.Info("Les server stopped")
}

func (s *LesServer) SetBloomBitsIndexer(bloomIndexer *core.ChainIndexer) {
	bloomIndexer.AddChildIndexer(s.bloomTrieIndexer)
}

// SetClient sets the rpc client and starts running checkpoint contract if it is not yet watched.
func (s *LesServer) SetContractBackend(backend bind.ContractBackend) {
	if s.oracle == nil {
		return
	}
	s.oracle.start(backend)
}

// capacityManagement starts an event handler loop that updates the recharge curve of
// the client manager and adjusts the client pool's size according to the total
// capacity updates coming from the client manager
func (s *LesServer) capacityManagement() {
	defer s.wg.Done()

	processCh := make(chan bool, 100)
	sub := s.handler.blockchain.SubscribeBlockProcessingEvent(processCh)
	defer sub.Unsubscribe()

	totalRechargeCh := make(chan uint64, 100)
	totalRecharge := s.costTracker.subscribeTotalRecharge(totalRechargeCh)

	totalCapacityCh := make(chan uint64, 100)
	totalCapacity := s.fcManager.SubscribeTotalCapacity(totalCapacityCh)
	s.clientPool.setLimits(s.config.LightPeers, totalCapacity)

	var (
		busy         bool
		freePeers    uint64
		blockProcess mclock.AbsTime
	)
	updateRecharge := func() {
		if busy {
			s.servingQueue.setThreads(s.threadsBusy)
			s.fcManager.SetRechargeCurve(flowcontrol.PieceWiseLinear{{0, 0}, {totalRecharge, totalRecharge}})
		} else {
			s.servingQueue.setThreads(s.threadsIdle)
			s.fcManager.SetRechargeCurve(flowcontrol.PieceWiseLinear{{0, 0}, {totalRecharge / 10, totalRecharge}, {totalRecharge, totalRecharge}})
		}
	}
	updateRecharge()

	for {
		select {
		case busy = <-processCh:
			if busy {
				blockProcess = mclock.Now()
			} else {
				blockProcessingTimer.Update(time.Duration(mclock.Now() - blockProcess))
			}
			updateRecharge()
		case totalRecharge = <-totalRechargeCh:
			totalRechargeGauge.Update(int64(totalRecharge))
			updateRecharge()
		case totalCapacity = <-totalCapacityCh:
			totalCapacityGauge.Update(int64(totalCapacity))
			newFreePeers := totalCapacity / s.freeCapacity
			if newFreePeers < freePeers && newFreePeers < uint64(s.config.LightPeers) {
				log.Warn("Reduced free peer connections", "from", freePeers, "to", newFreePeers)
			}
			freePeers = newFreePeers
			s.clientPool.setLimits(s.config.LightPeers, totalCapacity)
		case <-s.closeCh:
			return
		}
	}
}<|MERGE_RESOLUTION|>--- conflicted
+++ resolved
@@ -122,33 +122,6 @@
 			"chtroot", checkpoint.CHTRoot, "bloomroot", checkpoint.BloomRoot)
 	}
 	srv.chtIndexer.Start(e.BlockChain())
-<<<<<<< HEAD
-
-	oracle := config.CheckpointOracle
-	if oracle == nil {
-		switch e.BlockChain().Genesis().Hash() {
-		case params.MainnetGenesisHash:
-			oracle = params.MainnetChainConfig.TrustedCheckpointOracle
-		case params.TestnetGenesisHash:
-			oracle = params.TestnetChainConfig.TrustedCheckpointOracle
-		case params.RinkebyGenesisHash:
-			oracle = params.RinkebyChainConfig.TrustedCheckpointOracle
-		case params.GoerliGenesisHash:
-			oracle = params.GoerliChainConfig.TrustedCheckpointOracle
-		}
-	}
-	registrar := newCheckpointOracle(oracle, srv.getLocalCheckpoint)
-	// TODO(rjl493456442) Checkpoint is useless for les server, separate handler for client and server.
-	pm, err := NewProtocolManager(e.BlockChain().Config(), nil, light.DefaultServerIndexerConfig, config.UltraLightServers, config.UltraLightFraction, false, config.NetworkId, e.EventMux(), newPeerSet(), e.BlockChain(), e.TxPool(), e.ChainDb(), nil, nil, registrar, quitSync, new(sync.WaitGroup), e.Synced)
-	if err != nil {
-		return nil, err
-	}
-	srv.protocolManager = pm
-	pm.servingQueue = newServingQueue(int64(time.Millisecond*10), float64(config.LightServ)/100)
-	pm.server = srv
-
-=======
->>>>>>> a718daa6
 	return srv, nil
 }
 
