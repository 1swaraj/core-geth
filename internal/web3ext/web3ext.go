--- conflicted
+++ resolved
@@ -18,25 +18,6 @@
 package web3ext
 
 var Modules = map[string]string{
-<<<<<<< HEAD
-	"accounting": AccountingJs,
-	"admin":      AdminJs,
-	"chequebook": ChequebookJs,
-	"clique":     CliqueJs,
-	"ethash":     EthashJs,
-	"debug":      DebugJs,
-	"eth":        EthJs,
-	"miner":      MinerJs,
-	"net":        NetJs,
-	"personal":   PersonalJs,
-	"rpc":        RpcJs,
-	"shh":        ShhJs,
-	"swarmfs":    SwarmfsJs,
-	"trace":      TraceJs,
-	"txpool":     TxpoolJs,
-	"les":        LESJs,
-	"vflux":      VfluxJs,
-=======
 	"admin":    AdminJs,
 	"clique":   CliqueJs,
 	"ethash":   EthashJs,
@@ -46,10 +27,10 @@
 	"net":      NetJs,
 	"personal": PersonalJs,
 	"rpc":      RpcJs,
+	"trace":    TraceJs,
 	"txpool":   TxpoolJs,
 	"les":      LESJs,
 	"vflux":    VfluxJs,
->>>>>>> 12f0ff40
 }
 
 const CliqueJs = `
@@ -755,51 +736,6 @@
 });
 `
 
-<<<<<<< HEAD
-const ShhJs = `
-web3._extend({
-	property: 'shh',
-	methods: [
-	],
-	properties:
-	[
-		new web3._extend.Property({
-			name: 'version',
-			getter: 'shh_version',
-			outputFormatter: web3._extend.utils.toDecimal
-		}),
-		new web3._extend.Property({
-			name: 'info',
-			getter: 'shh_info'
-		}),
-	]
-});
-`
-
-const SwarmfsJs = `
-web3._extend({
-	property: 'swarmfs',
-	methods:
-	[
-		new web3._extend.Method({
-			name: 'mount',
-			call: 'swarmfs_mount',
-			params: 2
-		}),
-		new web3._extend.Method({
-			name: 'unmount',
-			call: 'swarmfs_unmount',
-			params: 1
-		}),
-		new web3._extend.Method({
-			name: 'listmounts',
-			call: 'swarmfs_listmounts',
-			params: 0
-		}),
-	]
-});
-`
-
 const TraceJs = `
 web3._extend({
 	property: 'trace',
@@ -843,8 +779,6 @@
 });
 `
 
-=======
->>>>>>> 12f0ff40
 const TxpoolJs = `
 web3._extend({
 	property: 'txpool',
