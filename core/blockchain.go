// Copyright 2014 The go-ethereum Authors
// This file is part of the go-ethereum library.
//
// The go-ethereum library is free software: you can redistribute it and/or modify
// it under the terms of the GNU Lesser General Public License as published by
// the Free Software Foundation, either version 3 of the License, or
// (at your option) any later version.
//
// The go-ethereum library is distributed in the hope that it will be useful,
// but WITHOUT ANY WARRANTY; without even the implied warranty of
// MERCHANTABILITY or FITNESS FOR A PARTICULAR PURPOSE. See the
// GNU Lesser General Public License for more details.
//
// You should have received a copy of the GNU Lesser General Public License
// along with the go-ethereum library. If not, see <http://www.gnu.org/licenses/>.

// Package core implements the Ethereum consensus protocol.
package core

import (
	"errors"
	"fmt"
	"io"
	"math/big"
	mrand "math/rand"
	"sort"
	"sync"
	"sync/atomic"
	"time"

	"github.com/ethereum/go-ethereum/common"
	"github.com/ethereum/go-ethereum/common/mclock"
	"github.com/ethereum/go-ethereum/common/prque"
	"github.com/ethereum/go-ethereum/consensus"
	"github.com/ethereum/go-ethereum/core/rawdb"
	"github.com/ethereum/go-ethereum/core/state"
	"github.com/ethereum/go-ethereum/core/state/snapshot"
	"github.com/ethereum/go-ethereum/core/types"
	"github.com/ethereum/go-ethereum/core/vm"
	"github.com/ethereum/go-ethereum/ethdb"
	"github.com/ethereum/go-ethereum/event"
	"github.com/ethereum/go-ethereum/log"
	"github.com/ethereum/go-ethereum/metrics"
	"github.com/ethereum/go-ethereum/params/types/ctypes"
	"github.com/ethereum/go-ethereum/rlp"
	"github.com/ethereum/go-ethereum/trie"
	lru "github.com/hashicorp/golang-lru"
)

var (
	headBlockGauge     = metrics.NewRegisteredGauge("chain/head/block", nil)
	headHeaderGauge    = metrics.NewRegisteredGauge("chain/head/header", nil)
	headFastBlockGauge = metrics.NewRegisteredGauge("chain/head/receipt", nil)

	accountReadTimer   = metrics.NewRegisteredTimer("chain/account/reads", nil)
	accountHashTimer   = metrics.NewRegisteredTimer("chain/account/hashes", nil)
	accountUpdateTimer = metrics.NewRegisteredTimer("chain/account/updates", nil)
	accountCommitTimer = metrics.NewRegisteredTimer("chain/account/commits", nil)

	storageReadTimer   = metrics.NewRegisteredTimer("chain/storage/reads", nil)
	storageHashTimer   = metrics.NewRegisteredTimer("chain/storage/hashes", nil)
	storageUpdateTimer = metrics.NewRegisteredTimer("chain/storage/updates", nil)
	storageCommitTimer = metrics.NewRegisteredTimer("chain/storage/commits", nil)

	snapshotAccountReadTimer = metrics.NewRegisteredTimer("chain/snapshot/account/reads", nil)
	snapshotStorageReadTimer = metrics.NewRegisteredTimer("chain/snapshot/storage/reads", nil)
	snapshotCommitTimer      = metrics.NewRegisteredTimer("chain/snapshot/commits", nil)

	blockInsertTimer     = metrics.NewRegisteredTimer("chain/inserts", nil)
	blockValidationTimer = metrics.NewRegisteredTimer("chain/validation", nil)
	blockExecutionTimer  = metrics.NewRegisteredTimer("chain/execution", nil)
	blockWriteTimer      = metrics.NewRegisteredTimer("chain/write", nil)

	blockReorgMeter         = metrics.NewRegisteredMeter("chain/reorg/executes", nil)
	blockReorgAddMeter      = metrics.NewRegisteredMeter("chain/reorg/add", nil)
	blockReorgDropMeter     = metrics.NewRegisteredMeter("chain/reorg/drop", nil)
	blockReorgInvalidatedTx = metrics.NewRegisteredMeter("chain/reorg/invalidTx", nil)

	blockPrefetchExecuteTimer   = metrics.NewRegisteredTimer("chain/prefetch/executes", nil)
	blockPrefetchInterruptMeter = metrics.NewRegisteredMeter("chain/prefetch/interrupts", nil)

	errInsertionInterrupted = errors.New("insertion is interrupted")
)

const (
	bodyCacheLimit      = 256
	blockCacheLimit     = 256
	receiptsCacheLimit  = 32
	txLookupCacheLimit  = 1024
	maxFutureBlocks     = 256
	maxTimeFutureBlocks = 30
	badBlockLimit       = 10
	TriesInMemory       = 128

	// BlockChainVersion ensures that an incompatible database forces a resync from scratch.
	//
	// Changelog:
	//
	// - Version 4
	//   The following incompatible database changes were added:
	//   * the `BlockNumber`, `TxHash`, `TxIndex`, `BlockHash` and `Index` fields of log are deleted
	//   * the `Bloom` field of receipt is deleted
	//   * the `BlockIndex` and `TxIndex` fields of txlookup are deleted
	// - Version 5
	//  The following incompatible database changes were added:
	//    * the `TxHash`, `GasCost`, and `ContractAddress` fields are no longer stored for a receipt
	//    * the `TxHash`, `GasCost`, and `ContractAddress` fields are computed by looking up the
	//      receipts' corresponding block
	// - Version 6
	//  The following incompatible database changes were added:
	//    * Transaction lookup information stores the corresponding block number instead of block hash
	// - Version 7
	//  The following incompatible database changes were added:
	//    * Use freezer as the ancient database to maintain all ancient data
	// - Version 8
	//  The following incompatible database changes were added:
	//    * New scheme for contract code in order to separate the codes and trie nodes
	BlockChainVersion uint64 = 8
)

// CacheConfig contains the configuration values for the trie caching/pruning
// that's resident in a blockchain.
type CacheConfig struct {
	TrieCleanLimit      int           // Memory allowance (MB) to use for caching trie nodes in memory
	TrieCleanJournal    string        // Disk journal for saving clean cache entries.
	TrieCleanRejournal  time.Duration // Time interval to dump clean cache to disk periodically
	TrieCleanNoPrefetch bool          // Whether to disable heuristic state prefetching for followup blocks
	TrieDirtyLimit      int           // Memory limit (MB) at which to start flushing dirty trie nodes to disk
	TrieDirtyDisabled   bool          // Whether to disable trie write caching and GC altogether (archive node)
	TrieTimeLimit       time.Duration // Time limit after which to flush the current in-memory trie to disk
	SnapshotLimit       int           // Memory allowance (MB) to use for caching snapshot entries in memory

	SnapshotWait bool // Wait for snapshot construction on startup. TODO(karalabe): This is a dirty hack for testing, nuke it
}

// defaultCacheConfig are the default caching values if none are specified by the
// user (also used during testing).
var defaultCacheConfig = &CacheConfig{
	TrieCleanLimit: 256,
	TrieDirtyLimit: 256,
	TrieTimeLimit:  5 * time.Minute,
	SnapshotLimit:  256,
	SnapshotWait:   true,
}

// BlockChain represents the canonical chain given a database with a genesis
// block. The Blockchain manages chain imports, reverts, chain reorganisations.
//
// Importing blocks in to the block chain happens according to the set of rules
// defined by the two stage Validator. Processing of blocks is done using the
// Processor which processes the included transaction. The validation of the state
// is done in the second part of the Validator. Failing results in aborting of
// the import.
//
// The BlockChain also helps in returning blocks from **any** chain included
// in the database as well as blocks that represents the canonical chain. It's
// important to note that GetBlock can return any block and does not need to be
// included in the canonical one where as GetBlockByNumber always represents the
// canonical chain.
type BlockChain struct {
	chainConfig ctypes.ChainConfigurator // Chain & network configuration
	cacheConfig *CacheConfig             // Cache configuration for pruning

	db     ethdb.Database // Low level persistent database to store final content in
	snaps  *snapshot.Tree // Snapshot tree for fast trie leaf access
	triegc *prque.Prque   // Priority queue mapping block numbers to tries to gc
	gcproc time.Duration  // Accumulates canonical block processing for trie dumping

	// txLookupLimit is the maximum number of blocks from head whose tx indices
	// are reserved:
	//  * 0:   means no limit and regenerate any missing indexes
	//  * N:   means N block limit [HEAD-N+1, HEAD] and delete extra indexes
	//  * nil: disable tx reindexer/deleter, but still index new blocks
	txLookupLimit uint64

	hc            *HeaderChain
	rmLogsFeed    event.Feed
	chainFeed     event.Feed
	chainSideFeed event.Feed
	chainHeadFeed event.Feed
	logsFeed      event.Feed
	blockProcFeed event.Feed
	scope         event.SubscriptionScope
	genesisBlock  *types.Block

	chainmu sync.RWMutex // blockchain insertion lock

	currentBlock     atomic.Value // Current head of the block chain
	currentFastBlock atomic.Value // Current head of the fast-sync chain (may be above the block chain!)

	stateCache    state.Database // State database to reuse between imports (contains state cache)
	bodyCache     *lru.Cache     // Cache for the most recent block bodies
	bodyRLPCache  *lru.Cache     // Cache for the most recent block bodies in RLP encoded format
	receiptsCache *lru.Cache     // Cache for the most recent receipts per block
	blockCache    *lru.Cache     // Cache for the most recent entire blocks
	txLookupCache *lru.Cache     // Cache for the most recent transaction lookup data.
	futureBlocks  *lru.Cache     // future blocks are blocks added for later processing

	quit          chan struct{}  // blockchain quit channel
	wg            sync.WaitGroup // chain processing wait group for shutting down
	running       int32          // 0 if chain is running, 1 when stopped
	procInterrupt int32          // interrupt signaler for block processing

	engine     consensus.Engine
	validator  Validator  // Block and state validator interface
	prefetcher Prefetcher // Block state prefetcher interface
	processor  Processor  // Block transaction processor interface
	vmConfig   vm.Config

<<<<<<< HEAD
	badBlocks       *lru.Cache                     // Bad block cache
	shouldPreserve  func(*types.Block) bool        // Function used to determine whether should preserve the given block.
	terminateInsert func(common.Hash, uint64) bool // Testing hook used to terminate ancient receipt chain insertion.

	artificialFinalityEnabled int32 // toggles artificial finality features
=======
	badBlocks          *lru.Cache                     // Bad block cache
	shouldPreserve     func(*types.Block) bool        // Function used to determine whether should preserve the given block.
	terminateInsert    func(common.Hash, uint64) bool // Testing hook used to terminate ancient receipt chain insertion.
	writeLegacyJournal bool                           // Testing flag used to flush the snapshot journal in legacy format.
>>>>>>> 70868b1e
}

// NewBlockChain returns a fully initialised block chain using information
// available in the database. It initialises the default Ethereum Validator and
// Processor.
func NewBlockChain(db ethdb.Database, cacheConfig *CacheConfig, chainConfig ctypes.ChainConfigurator, engine consensus.Engine, vmConfig vm.Config, shouldPreserve func(block *types.Block) bool, txLookupLimit *uint64) (*BlockChain, error) {
	if cacheConfig == nil {
		cacheConfig = defaultCacheConfig
	}
	bodyCache, _ := lru.New(bodyCacheLimit)
	bodyRLPCache, _ := lru.New(bodyCacheLimit)
	receiptsCache, _ := lru.New(receiptsCacheLimit)
	blockCache, _ := lru.New(blockCacheLimit)
	txLookupCache, _ := lru.New(txLookupCacheLimit)
	futureBlocks, _ := lru.New(maxFutureBlocks)
	badBlocks, _ := lru.New(badBlockLimit)

	bc := &BlockChain{
		chainConfig:    chainConfig,
		cacheConfig:    cacheConfig,
		db:             db,
		triegc:         prque.New(nil),
		stateCache:     state.NewDatabaseWithCache(db, cacheConfig.TrieCleanLimit, cacheConfig.TrieCleanJournal),
		quit:           make(chan struct{}),
		shouldPreserve: shouldPreserve,
		bodyCache:      bodyCache,
		bodyRLPCache:   bodyRLPCache,
		receiptsCache:  receiptsCache,
		blockCache:     blockCache,
		txLookupCache:  txLookupCache,
		futureBlocks:   futureBlocks,
		engine:         engine,
		vmConfig:       vmConfig,
		badBlocks:      badBlocks,
	}
	bc.validator = NewBlockValidator(chainConfig, bc, engine)
	bc.prefetcher = newStatePrefetcher(chainConfig, bc, engine)
	bc.processor = NewStateProcessor(chainConfig, bc, engine)

	var err error
	bc.hc, err = NewHeaderChain(db, chainConfig, engine, bc.insertStopped)
	if err != nil {
		return nil, err
	}
	bc.genesisBlock = bc.GetBlockByNumber(0)
	if bc.genesisBlock == nil {
		return nil, ErrNoGenesis
	}

	var nilBlock *types.Block
	bc.currentBlock.Store(nilBlock)
	bc.currentFastBlock.Store(nilBlock)

	// Initialize the chain with ancient data if it isn't empty.
	var txIndexBlock uint64

	if bc.empty() {
		rawdb.InitDatabaseFromFreezer(bc.db)
		// If ancient database is not empty, reconstruct all missing
		// indices in the background.
		frozen, _ := bc.db.Ancients()
		if frozen > 0 {
			txIndexBlock = frozen
		}
		// loadLastState and other steps below assume that CurrentBlock is not nil.
		if bc.CurrentBlock() == nil {
			bc.writeHeadBlock(bc.genesisBlock)
		}
	}
	if err := bc.loadLastState(); err != nil {
		return nil, err
	}
	// Make sure the state associated with the block is available
	head := bc.CurrentBlock()
	if _, err := state.New(head.Root(), bc.stateCache, bc.snaps); err != nil {
		// Head state is missing, before the state recovery, find out the
		// disk layer point of snapshot(if it's enabled). Make sure the
		// rewound point is lower than disk layer.
		var diskRoot common.Hash
		if bc.cacheConfig.SnapshotLimit > 0 {
			diskRoot = rawdb.ReadSnapshotRoot(bc.db)
		}
		if diskRoot != (common.Hash{}) {
			log.Warn("Head state missing, repairing", "number", head.Number(), "hash", head.Hash(), "snaproot", diskRoot)

			snapDisk, err := bc.SetHeadBeyondRoot(head.NumberU64(), diskRoot)
			if err != nil {
				return nil, err
			}
			// Chain rewound, persist old snapshot number to indicate recovery procedure
			if snapDisk != 0 {
				rawdb.WriteSnapshotRecoveryNumber(bc.db, snapDisk)
			}
		} else {
			log.Warn("Head state missing, repairing", "number", head.Number(), "hash", head.Hash())
			if err := bc.SetHead(head.NumberU64()); err != nil {
				return nil, err
			}
		}
	}
	// Ensure that a previous crash in SetHead doesn't leave extra ancients
	if frozen, err := bc.db.Ancients(); err == nil && frozen > 0 {
		var (
			needRewind bool
			low        uint64
		)
		// The head full block may be rolled back to a very low height due to
		// blockchain repair. If the head full block is even lower than the ancient
		// chain, truncate the ancient store.
		fullBlock := bc.CurrentBlock()
		if fullBlock != nil && fullBlock.Hash() != bc.genesisBlock.Hash() && fullBlock.NumberU64() < frozen-1 {
			needRewind = true
			low = fullBlock.NumberU64()
		}
		// In fast sync, it may happen that ancient data has been written to the
		// ancient store, but the LastFastBlock has not been updated, truncate the
		// extra data here.
		fastBlock := bc.CurrentFastBlock()
		if fastBlock != nil && fastBlock.NumberU64() < frozen-1 {
			needRewind = true
			if fastBlock.NumberU64() < low || low == 0 {
				low = fastBlock.NumberU64()
			}
		}
		if needRewind {
			log.Error("Truncating ancient chain", "from", bc.CurrentHeader().Number.Uint64(), "to", low)
			if err := bc.SetHead(low); err != nil {
				return nil, err
			}
		}
	}
	// The first thing the node will do is reconstruct the verification data for
	// the head block (ethash cache or clique voting snapshot). Might as well do
	// it in advance.
	bc.engine.VerifyHeader(bc, bc.CurrentHeader(), true)

	// Check the current state of the block hashes and make sure that we do not have any of the bad blocks in our chain
	for hash := range BadHashes {
		if header := bc.GetHeaderByHash(hash); header != nil {
			// get the canonical block corresponding to the offending header's number
			headerByNumber := bc.GetHeaderByNumber(header.Number.Uint64())
			// make sure the headerByNumber (if present) is in our current canonical chain
			if headerByNumber != nil && headerByNumber.Hash() == header.Hash() {
				log.Error("Found bad hash, rewinding chain", "number", header.Number, "hash", header.ParentHash)
				if err := bc.SetHead(header.Number.Uint64() - 1); err != nil {
					return nil, err
				}
				log.Error("Chain rewind was successful, resuming normal operation")
			}
		}
	}
	// Load any existing snapshot, regenerating it if loading failed
	if bc.cacheConfig.SnapshotLimit > 0 {
		// If the chain was rewound past the snapshot persistent layer (causing
		// a recovery block number to be persisted to disk), check if we're still
		// in recovery mode and in that case, don't invalidate the snapshot on a
		// head mismatch.
		var recover bool

		head := bc.CurrentBlock()
		if layer := rawdb.ReadSnapshotRecoveryNumber(bc.db); layer != nil && *layer > head.NumberU64() {
			log.Warn("Enabling snapshot recovery", "chainhead", head.NumberU64(), "diskbase", *layer)
			recover = true
		}
		bc.snaps = snapshot.New(bc.db, bc.stateCache.TrieDB(), bc.cacheConfig.SnapshotLimit, head.Root(), !bc.cacheConfig.SnapshotWait, recover)
	}
	// Take ownership of this particular state
	go bc.update()
	if txLookupLimit != nil {
		bc.txLookupLimit = *txLookupLimit

		bc.wg.Add(1)
		go bc.maintainTxIndex(txIndexBlock)
	}
	// If periodic cache journal is required, spin it up.
	if bc.cacheConfig.TrieCleanRejournal > 0 {
		if bc.cacheConfig.TrieCleanRejournal < time.Minute {
			log.Warn("Sanitizing invalid trie cache journal time", "provided", bc.cacheConfig.TrieCleanRejournal, "updated", time.Minute)
			bc.cacheConfig.TrieCleanRejournal = time.Minute
		}
		triedb := bc.stateCache.TrieDB()
		bc.wg.Add(1)
		go func() {
			defer bc.wg.Done()
			triedb.SaveCachePeriodically(bc.cacheConfig.TrieCleanJournal, bc.cacheConfig.TrieCleanRejournal, bc.quit)
		}()
	}
	return bc, nil
}

// GetVMConfig returns the block chain VM config.
func (bc *BlockChain) GetVMConfig() *vm.Config {
	return &bc.vmConfig
}

// empty returns an indicator whether the blockchain is empty.
// Note, it's a special case that we connect a non-empty ancient
// database with an empty node, so that we can plugin the ancient
// into node seamlessly.
func (bc *BlockChain) empty() bool {
	genesis := bc.genesisBlock.Hash()
	for _, hash := range []common.Hash{
		rawdb.ReadHeadBlockHash(bc.db),
		rawdb.ReadHeadHeaderHash(bc.db),
		rawdb.ReadHeadFastBlockHash(bc.db)} {
		if hash != (common.Hash{}) && hash != genesis {
			return false
		}
	}
	return true
}

// loadLastState loads the last known chain state from the database. This method
// assumes that the chain manager mutex is held.
func (bc *BlockChain) loadLastState() error {
	// Restore the last known head block
	head := rawdb.ReadHeadBlockHash(bc.db)
	if head == (common.Hash{}) {
		// Corrupt or empty database, init from scratch
		log.Warn("Empty database, resetting chain")
		return bc.Reset()
	}
	// Make sure the entire head block is available
	currentBlock := bc.GetBlockByHash(head)
	if currentBlock == nil {
		// Corrupt or empty database, init from scratch
		log.Warn("Head block missing, resetting chain", "hash", head)
		return bc.Reset()
	}
	// Everything seems to be fine, set as the head block
	bc.currentBlock.Store(currentBlock)
	headBlockGauge.Update(int64(currentBlock.NumberU64()))

	// Restore the last known head header
	currentHeader := currentBlock.Header()
	if head := rawdb.ReadHeadHeaderHash(bc.db); head != (common.Hash{}) {
		if header := bc.GetHeaderByHash(head); header != nil {
			currentHeader = header
		}
	}
	bc.hc.SetCurrentHeader(currentHeader)

	// Restore the last known head fast block
	bc.currentFastBlock.Store(currentBlock)
	headFastBlockGauge.Update(int64(currentBlock.NumberU64()))

	if head := rawdb.ReadHeadFastBlockHash(bc.db); head != (common.Hash{}) {
		if block := bc.GetBlockByHash(head); block != nil {
			bc.currentFastBlock.Store(block)
			headFastBlockGauge.Update(int64(block.NumberU64()))
		}
	}
	// Issue a status log for the user
	currentFastBlock := bc.CurrentFastBlock()

	headerTd := bc.GetTd(currentHeader.Hash(), currentHeader.Number.Uint64())
	blockTd := bc.GetTd(currentBlock.Hash(), currentBlock.NumberU64())
	fastTd := bc.GetTd(currentFastBlock.Hash(), currentFastBlock.NumberU64())

	log.Info("Loaded most recent local header", "number", currentHeader.Number, "hash", currentHeader.Hash(), "td", headerTd, "age", common.PrettyAge(time.Unix(int64(currentHeader.Time), 0)))
	log.Info("Loaded most recent local full block", "number", currentBlock.Number(), "hash", currentBlock.Hash(), "td", blockTd, "age", common.PrettyAge(time.Unix(int64(currentBlock.Time()), 0)))
	log.Info("Loaded most recent local fast block", "number", currentFastBlock.Number(), "hash", currentFastBlock.Hash(), "td", fastTd, "age", common.PrettyAge(time.Unix(int64(currentFastBlock.Time()), 0)))
	if pivot := rawdb.ReadLastPivotNumber(bc.db); pivot != nil {
		log.Info("Loaded last fast-sync pivot marker", "number", *pivot)
	}
	return nil
}

// SetHead rewinds the local chain to a new head. Depending on whether the node
// was fast synced or full synced and in which state, the method will try to
// delete minimal data from disk whilst retaining chain consistency.
func (bc *BlockChain) SetHead(head uint64) error {
	_, err := bc.SetHeadBeyondRoot(head, common.Hash{})
	return err
}

// SetHeadBeyondRoot rewinds the local chain to a new head with the extra condition
// that the rewind must pass the specified state root. This method is meant to be
// used when rewiding with snapshots enabled to ensure that we go back further than
// persistent disk layer. Depending on whether the node was fast synced or full, and
// in which state, the method will try to delete minimal data from disk whilst
// retaining chain consistency.
//
// The method returns the block number where the requested root cap was found.
func (bc *BlockChain) SetHeadBeyondRoot(head uint64, root common.Hash) (uint64, error) {
	bc.chainmu.Lock()
	defer bc.chainmu.Unlock()

	// Track the block number of the requested root hash
	var rootNumber uint64 // (no root == always 0)

	// Retrieve the last pivot block to short circuit rollbacks beyond it and the
	// current freezer limit to start nuking id underflown
	pivot := rawdb.ReadLastPivotNumber(bc.db)
	frozen, _ := bc.db.Ancients()

	updateFn := func(db ethdb.KeyValueWriter, header *types.Header) (uint64, bool) {
		// Rewind the block chain, ensuring we don't end up with a stateless head
		// block. Note, depth equality is permitted to allow using SetHead as a
		// chain reparation mechanism without deleting any data!
		if currentBlock := bc.CurrentBlock(); currentBlock != nil && header.Number.Uint64() <= currentBlock.NumberU64() {
			newHeadBlock := bc.GetBlock(header.Hash(), header.Number.Uint64())
			if newHeadBlock == nil {
				log.Error("Gap in the chain, rewinding to genesis", "number", header.Number, "hash", header.Hash())
				newHeadBlock = bc.genesisBlock
			} else {
				// Block exists, keep rewinding until we find one with state,
				// keeping rewinding until we exceed the optional threshold
				// root hash
				beyondRoot := (root == common.Hash{}) // Flag whether we're beyond the requested root (no root, always true)

				for {
					// If a root threshold was requested but not yet crossed, check
					if root != (common.Hash{}) && !beyondRoot && newHeadBlock.Root() == root {
						beyondRoot, rootNumber = true, newHeadBlock.NumberU64()
					}
					if _, err := state.New(newHeadBlock.Root(), bc.stateCache, bc.snaps); err != nil {
						log.Trace("Block state missing, rewinding further", "number", newHeadBlock.NumberU64(), "hash", newHeadBlock.Hash())
						if pivot == nil || newHeadBlock.NumberU64() > *pivot {
							newHeadBlock = bc.GetBlock(newHeadBlock.ParentHash(), newHeadBlock.NumberU64()-1)
							continue
						} else {
							log.Trace("Rewind passed pivot, aiming genesis", "number", newHeadBlock.NumberU64(), "hash", newHeadBlock.Hash(), "pivot", *pivot)
							newHeadBlock = bc.genesisBlock
						}
					}
					if beyondRoot || newHeadBlock.NumberU64() == 0 {
						log.Debug("Rewound to block with state", "number", newHeadBlock.NumberU64(), "hash", newHeadBlock.Hash())
						break
					}
					log.Debug("Skipping block with threshold state", "number", newHeadBlock.NumberU64(), "hash", newHeadBlock.Hash(), "root", newHeadBlock.Root())
					newHeadBlock = bc.GetBlock(newHeadBlock.ParentHash(), newHeadBlock.NumberU64()-1) // Keep rewinding
				}
			}
			rawdb.WriteHeadBlockHash(db, newHeadBlock.Hash())

			// Degrade the chain markers if they are explicitly reverted.
			// In theory we should update all in-memory markers in the
			// last step, however the direction of SetHead is from high
			// to low, so it's safe the update in-memory markers directly.
			bc.currentBlock.Store(newHeadBlock)
			headBlockGauge.Update(int64(newHeadBlock.NumberU64()))
		}
		// Rewind the fast block in a simpleton way to the target head
		if currentFastBlock := bc.CurrentFastBlock(); currentFastBlock != nil && header.Number.Uint64() < currentFastBlock.NumberU64() {
			newHeadFastBlock := bc.GetBlock(header.Hash(), header.Number.Uint64())
			// If either blocks reached nil, reset to the genesis state
			if newHeadFastBlock == nil {
				newHeadFastBlock = bc.genesisBlock
			}
			rawdb.WriteHeadFastBlockHash(db, newHeadFastBlock.Hash())

			// Degrade the chain markers if they are explicitly reverted.
			// In theory we should update all in-memory markers in the
			// last step, however the direction of SetHead is from high
			// to low, so it's safe the update in-memory markers directly.
			bc.currentFastBlock.Store(newHeadFastBlock)
			headFastBlockGauge.Update(int64(newHeadFastBlock.NumberU64()))
		}
		head := bc.CurrentBlock().NumberU64()

		// If setHead underflown the freezer threshold and the block processing
		// intent afterwards is full block importing, delete the chain segment
		// between the stateful-block and the sethead target.
		var wipe bool
		if head+1 < frozen {
			wipe = pivot == nil || head >= *pivot
		}
		return head, wipe // Only force wipe if full synced
	}
	// Rewind the header chain, deleting all block bodies until then
	delFn := func(db ethdb.KeyValueWriter, hash common.Hash, num uint64) {
		// Ignore the error here since light client won't hit this path
		frozen, _ := bc.db.Ancients()
		if num+1 <= frozen {
			// Truncate all relative data(header, total difficulty, body, receipt
			// and canonical hash) from ancient store.
			if err := bc.db.TruncateAncients(num); err != nil {
				log.Crit("Failed to truncate ancient data", "number", num, "err", err)
			}
			// Remove the hash <-> number mapping from the active store.
			rawdb.DeleteHeaderNumber(db, hash)
		} else {
			// Remove relative body and receipts from the active store.
			// The header, total difficulty and canonical hash will be
			// removed in the hc.SetHead function.
			rawdb.DeleteBody(db, hash, num)
			rawdb.DeleteReceipts(db, hash, num)
		}
		// Todo(rjl493456442) txlookup, bloombits, etc
	}
	// If SetHead was only called as a chain reparation method, try to skip
	// touching the header chain altogether, unless the freezer is broken
	if block := bc.CurrentBlock(); block.NumberU64() == head {
		if target, force := updateFn(bc.db, block.Header()); force {
			bc.hc.SetHead(target, updateFn, delFn)
		}
	} else {
		// Rewind the chain to the requested head and keep going backwards until a
		// block with a state is found or fast sync pivot is passed
		log.Warn("Rewinding blockchain", "target", head)
		bc.hc.SetHead(head, updateFn, delFn)
	}
	// Clear out any stale content from the caches
	bc.bodyCache.Purge()
	bc.bodyRLPCache.Purge()
	bc.receiptsCache.Purge()
	bc.blockCache.Purge()
	bc.txLookupCache.Purge()
	bc.futureBlocks.Purge()

	return rootNumber, bc.loadLastState()
}

// FastSyncCommitHead sets the current head block to the one defined by the hash
// irrelevant what the chain contents were prior.
func (bc *BlockChain) FastSyncCommitHead(hash common.Hash) error {
	// Make sure that both the block as well at its state trie exists
	block := bc.GetBlockByHash(hash)
	if block == nil {
		return fmt.Errorf("non existent block [%x…]", hash[:4])
	}
	if _, err := trie.NewSecure(block.Root(), bc.stateCache.TrieDB()); err != nil {
		return err
	}
	// If all checks out, manually set the head block
	bc.chainmu.Lock()
	bc.currentBlock.Store(block)
	headBlockGauge.Update(int64(block.NumberU64()))
	bc.chainmu.Unlock()

	// Destroy any existing state snapshot and regenerate it in the background
	if bc.snaps != nil {
		bc.snaps.Rebuild(block.Root())
	}
	log.Info("Committed new head block", "number", block.Number(), "hash", hash)
	return nil
}

// GasLimit returns the gas limit of the current HEAD block.
func (bc *BlockChain) GasLimit() uint64 {
	return bc.CurrentBlock().GasLimit()
}

// CurrentBlock retrieves the current head block of the canonical chain. The
// block is retrieved from the blockchain's internal cache.
func (bc *BlockChain) CurrentBlock() *types.Block {
	return bc.currentBlock.Load().(*types.Block)
}

// Snapshot returns the blockchain snapshot tree. This method is mainly used for
// testing, to make it possible to verify the snapshot after execution.
//
// Warning: There are no guarantees about the safety of using the returned 'snap' if the
// blockchain is simultaneously importing blocks, so take care.
func (bc *BlockChain) Snapshot() *snapshot.Tree {
	return bc.snaps
}

// CurrentFastBlock retrieves the current fast-sync head block of the canonical
// chain. The block is retrieved from the blockchain's internal cache.
func (bc *BlockChain) CurrentFastBlock() *types.Block {
	return bc.currentFastBlock.Load().(*types.Block)
}

// Validator returns the current validator.
func (bc *BlockChain) Validator() Validator {
	return bc.validator
}

// Processor returns the current processor.
func (bc *BlockChain) Processor() Processor {
	return bc.processor
}

// State returns a new mutable state based on the current HEAD block.
func (bc *BlockChain) State() (*state.StateDB, error) {
	return bc.StateAt(bc.CurrentBlock().Root())
}

// StateAt returns a new mutable state based on a particular point in time.
func (bc *BlockChain) StateAt(root common.Hash) (*state.StateDB, error) {
	return state.New(root, bc.stateCache, bc.snaps)
}

// StateCache returns the caching database underpinning the blockchain instance.
func (bc *BlockChain) StateCache() state.Database {
	return bc.stateCache
}

// Reset purges the entire blockchain, restoring it to its genesis state.
func (bc *BlockChain) Reset() error {
	return bc.ResetWithGenesisBlock(bc.genesisBlock)
}

// ResetWithGenesisBlock purges the entire blockchain, restoring it to the
// specified genesis state.
func (bc *BlockChain) ResetWithGenesisBlock(genesis *types.Block) error {
	// Dump the entire block chain and purge the caches
	if err := bc.SetHead(0); err != nil {
		return err
	}
	bc.chainmu.Lock()
	defer bc.chainmu.Unlock()

	// Prepare the genesis block and reinitialise the chain
	batch := bc.db.NewBatch()
	rawdb.WriteTd(batch, genesis.Hash(), genesis.NumberU64(), genesis.Difficulty())
	rawdb.WriteBlock(batch, genesis)
	if err := batch.Write(); err != nil {
		log.Crit("Failed to write genesis block", "err", err)
	}
	bc.writeHeadBlock(genesis)

	// Last update all in-memory chain markers
	bc.genesisBlock = genesis
	bc.currentBlock.Store(bc.genesisBlock)
	headBlockGauge.Update(int64(bc.genesisBlock.NumberU64()))
	bc.hc.SetGenesis(bc.genesisBlock.Header())
	bc.hc.SetCurrentHeader(bc.genesisBlock.Header())
	bc.currentFastBlock.Store(bc.genesisBlock)
	headFastBlockGauge.Update(int64(bc.genesisBlock.NumberU64()))
	return nil
}

// Export writes the active chain to the given writer.
func (bc *BlockChain) Export(w io.Writer) error {
	return bc.ExportN(w, uint64(0), bc.CurrentBlock().NumberU64())
}

// ExportN writes a subset of the active chain to the given writer.
func (bc *BlockChain) ExportN(w io.Writer, first uint64, last uint64) error {
	bc.chainmu.RLock()
	defer bc.chainmu.RUnlock()

	if first > last {
		return fmt.Errorf("export failed: first (%d) is greater than last (%d)", first, last)
	}
	log.Info("Exporting batch of blocks", "count", last-first+1)

	start, reported := time.Now(), time.Now()
	for nr := first; nr <= last; nr++ {
		block := bc.GetBlockByNumber(nr)
		if block == nil {
			return fmt.Errorf("export failed on #%d: not found", nr)
		}
		if err := block.EncodeRLP(w); err != nil {
			return err
		}
		if time.Since(reported) >= statsReportLimit {
			log.Info("Exporting blocks", "exported", block.NumberU64()-first, "elapsed", common.PrettyDuration(time.Since(start)))
			reported = time.Now()
		}
	}
	return nil
}

// writeHeadBlock injects a new head block into the current block chain. This method
// assumes that the block is indeed a true head. It will also reset the head
// header and the head fast sync block to this very same block if they are older
// or if they are on a different side chain.
//
// Note, this function assumes that the `mu` mutex is held!
func (bc *BlockChain) writeHeadBlock(block *types.Block) {
	// If the block is on a side chain or an unknown one, force other heads onto it too
	updateHeads := rawdb.ReadCanonicalHash(bc.db, block.NumberU64()) != block.Hash()

	// Add the block to the canonical chain number scheme and mark as the head
	batch := bc.db.NewBatch()
	rawdb.WriteCanonicalHash(batch, block.Hash(), block.NumberU64())
	rawdb.WriteTxLookupEntriesByBlock(batch, block)
	rawdb.WriteHeadBlockHash(batch, block.Hash())

	// If the block is better than our head or is on a different chain, force update heads
	if updateHeads {
		rawdb.WriteHeadHeaderHash(batch, block.Hash())
		rawdb.WriteHeadFastBlockHash(batch, block.Hash())
	}
	// Flush the whole batch into the disk, exit the node if failed
	if err := batch.Write(); err != nil {
		log.Crit("Failed to update chain indexes and markers", "err", err)
	}
	// Update all in-memory chain markers in the last step
	if updateHeads {
		bc.hc.SetCurrentHeader(block.Header())
		bc.currentFastBlock.Store(block)
		headFastBlockGauge.Update(int64(block.NumberU64()))
	}
	bc.currentBlock.Store(block)
	headBlockGauge.Update(int64(block.NumberU64()))
}

// Genesis retrieves the chain's genesis block.
func (bc *BlockChain) Genesis() *types.Block {
	return bc.genesisBlock
}

// GetBody retrieves a block body (transactions and uncles) from the database by
// hash, caching it if found.
func (bc *BlockChain) GetBody(hash common.Hash) *types.Body {
	// Short circuit if the body's already in the cache, retrieve otherwise
	if cached, ok := bc.bodyCache.Get(hash); ok {
		body := cached.(*types.Body)
		return body
	}
	number := bc.hc.GetBlockNumber(hash)
	if number == nil {
		return nil
	}
	body := rawdb.ReadBody(bc.db, hash, *number)
	if body == nil {
		return nil
	}
	// Cache the found body for next time and return
	bc.bodyCache.Add(hash, body)
	return body
}

// GetBodyRLP retrieves a block body in RLP encoding from the database by hash,
// caching it if found.
func (bc *BlockChain) GetBodyRLP(hash common.Hash) rlp.RawValue {
	// Short circuit if the body's already in the cache, retrieve otherwise
	if cached, ok := bc.bodyRLPCache.Get(hash); ok {
		return cached.(rlp.RawValue)
	}
	number := bc.hc.GetBlockNumber(hash)
	if number == nil {
		return nil
	}
	body := rawdb.ReadBodyRLP(bc.db, hash, *number)
	if len(body) == 0 {
		return nil
	}
	// Cache the found body for next time and return
	bc.bodyRLPCache.Add(hash, body)
	return body
}

// HasBlock checks if a block is fully present in the database or not.
func (bc *BlockChain) HasBlock(hash common.Hash, number uint64) bool {
	if bc.blockCache.Contains(hash) {
		return true
	}
	return rawdb.HasBody(bc.db, hash, number)
}

// HasFastBlock checks if a fast block is fully present in the database or not.
func (bc *BlockChain) HasFastBlock(hash common.Hash, number uint64) bool {
	if !bc.HasBlock(hash, number) {
		return false
	}
	if bc.receiptsCache.Contains(hash) {
		return true
	}
	return rawdb.HasReceipts(bc.db, hash, number)
}

// HasState checks if state trie is fully present in the database or not.
func (bc *BlockChain) HasState(hash common.Hash) bool {
	_, err := bc.stateCache.OpenTrie(hash)
	return err == nil
}

// HasBlockAndState checks if a block and associated state trie is fully present
// in the database or not, caching it if present.
func (bc *BlockChain) HasBlockAndState(hash common.Hash, number uint64) bool {
	// Check first that the block itself is known
	block := bc.GetBlock(hash, number)
	if block == nil {
		return false
	}
	return bc.HasState(block.Root())
}

// GetBlock retrieves a block from the database by hash and number,
// caching it if found.
func (bc *BlockChain) GetBlock(hash common.Hash, number uint64) *types.Block {
	// Short circuit if the block's already in the cache, retrieve otherwise
	if block, ok := bc.blockCache.Get(hash); ok {
		return block.(*types.Block)
	}
	block := rawdb.ReadBlock(bc.db, hash, number)
	if block == nil {
		return nil
	}
	// Cache the found block for next time and return
	bc.blockCache.Add(block.Hash(), block)
	return block
}

// GetBlockByHash retrieves a block from the database by hash, caching it if found.
func (bc *BlockChain) GetBlockByHash(hash common.Hash) *types.Block {
	number := bc.hc.GetBlockNumber(hash)
	if number == nil {
		return nil
	}
	return bc.GetBlock(hash, *number)
}

// GetBlockByNumber retrieves a block from the database by number, caching it
// (associated with its hash) if found.
func (bc *BlockChain) GetBlockByNumber(number uint64) *types.Block {
	hash := rawdb.ReadCanonicalHash(bc.db, number)
	if hash == (common.Hash{}) {
		return nil
	}
	return bc.GetBlock(hash, number)
}

// GetReceiptsByHash retrieves the receipts for all transactions in a given block.
func (bc *BlockChain) GetReceiptsByHash(hash common.Hash) types.Receipts {
	if receipts, ok := bc.receiptsCache.Get(hash); ok {
		return receipts.(types.Receipts)
	}
	number := rawdb.ReadHeaderNumber(bc.db, hash)
	if number == nil {
		return nil
	}
	receipts := rawdb.ReadReceipts(bc.db, hash, *number, bc.chainConfig)
	if receipts == nil {
		return nil
	}
	bc.receiptsCache.Add(hash, receipts)
	return receipts
}

// GetBlocksFromHash returns the block corresponding to hash and up to n-1 ancestors.
// [deprecated by eth/62]
func (bc *BlockChain) GetBlocksFromHash(hash common.Hash, n int) (blocks []*types.Block) {
	number := bc.hc.GetBlockNumber(hash)
	if number == nil {
		return nil
	}
	for i := 0; i < n; i++ {
		block := bc.GetBlock(hash, *number)
		if block == nil {
			break
		}
		blocks = append(blocks, block)
		hash = block.ParentHash()
		*number--
	}
	return
}

// GetUnclesInChain retrieves all the uncles from a given block backwards until
// a specific distance is reached.
func (bc *BlockChain) GetUnclesInChain(block *types.Block, length int) []*types.Header {
	uncles := []*types.Header{}
	for i := 0; block != nil && i < length; i++ {
		uncles = append(uncles, block.Uncles()...)
		block = bc.GetBlock(block.ParentHash(), block.NumberU64()-1)
	}
	return uncles
}

// TrieNode retrieves a blob of data associated with a trie node
// either from ephemeral in-memory cache, or from persistent storage.
func (bc *BlockChain) TrieNode(hash common.Hash) ([]byte, error) {
	return bc.stateCache.TrieDB().Node(hash)
}

// ContractCode retrieves a blob of data associated with a contract hash
// either from ephemeral in-memory cache, or from persistent storage.
func (bc *BlockChain) ContractCode(hash common.Hash) ([]byte, error) {
	return bc.stateCache.ContractCode(common.Hash{}, hash)
}

// ContractCodeWithPrefix retrieves a blob of data associated with a contract
// hash either from ephemeral in-memory cache, or from persistent storage.
//
// If the code doesn't exist in the in-memory cache, check the storage with
// new code scheme.
func (bc *BlockChain) ContractCodeWithPrefix(hash common.Hash) ([]byte, error) {
	type codeReader interface {
		ContractCodeWithPrefix(addrHash, codeHash common.Hash) ([]byte, error)
	}
	return bc.stateCache.(codeReader).ContractCodeWithPrefix(common.Hash{}, hash)
}

// Stop stops the blockchain service. If any imports are currently in progress
// it will abort them using the procInterrupt.
func (bc *BlockChain) Stop() {
	if !atomic.CompareAndSwapInt32(&bc.running, 0, 1) {
		return
	}
	// Unsubscribe all subscriptions registered from blockchain
	bc.scope.Close()
	close(bc.quit)
	bc.StopInsert()
	bc.wg.Wait()

	// Ensure that the entirety of the state snapshot is journalled to disk.
	var snapBase common.Hash
	if bc.snaps != nil {
		var err error
		if bc.writeLegacyJournal {
			if snapBase, err = bc.snaps.LegacyJournal(bc.CurrentBlock().Root()); err != nil {
				log.Error("Failed to journal state snapshot", "err", err)
			}
		} else {
			if snapBase, err = bc.snaps.Journal(bc.CurrentBlock().Root()); err != nil {
				log.Error("Failed to journal state snapshot", "err", err)
			}
		}
	}
	// Ensure the state of a recent block is also stored to disk before exiting.
	// We're writing three different states to catch different restart scenarios:
	//  - HEAD:     So we don't need to reprocess any blocks in the general case
	//  - HEAD-1:   So we don't do large reorgs if our HEAD becomes an uncle
	//  - HEAD-127: So we have a hard limit on the number of blocks reexecuted
	if !bc.cacheConfig.TrieDirtyDisabled {
		triedb := bc.stateCache.TrieDB()

		for _, offset := range []uint64{0, 1, TriesInMemory - 1} {
			if number := bc.CurrentBlock().NumberU64(); number > offset {
				recent := bc.GetBlockByNumber(number - offset)

				log.Info("Writing cached state to disk", "block", recent.Number(), "hash", recent.Hash(), "root", recent.Root())
				if err := triedb.Commit(recent.Root(), true, nil); err != nil {
					log.Error("Failed to commit recent state trie", "err", err)
				}
			}
		}
		if snapBase != (common.Hash{}) {
			log.Info("Writing snapshot state to disk", "root", snapBase)
			if err := triedb.Commit(snapBase, true, nil); err != nil {
				log.Error("Failed to commit recent state trie", "err", err)
			}
		}
		for !bc.triegc.Empty() {
			triedb.Dereference(bc.triegc.PopItem().(common.Hash))
		}
		if size, _ := triedb.Size(); size != 0 {
			log.Error("Dangling trie nodes after full cleanup")
		}
	}
	// Ensure all live cached entries be saved into disk, so that we can skip
	// cache warmup when node restarts.
	if bc.cacheConfig.TrieCleanJournal != "" {
		triedb := bc.stateCache.TrieDB()
		triedb.SaveCache(bc.cacheConfig.TrieCleanJournal)
	}
	log.Info("Blockchain stopped")
}

// StopInsert interrupts all insertion methods, causing them to return
// errInsertionInterrupted as soon as possible. Insertion is permanently disabled after
// calling this method.
func (bc *BlockChain) StopInsert() {
	atomic.StoreInt32(&bc.procInterrupt, 1)
}

// insertStopped returns true after StopInsert has been called.
func (bc *BlockChain) insertStopped() bool {
	return atomic.LoadInt32(&bc.procInterrupt) == 1
}

func (bc *BlockChain) procFutureBlocks() {
	blocks := make([]*types.Block, 0, bc.futureBlocks.Len())
	for _, hash := range bc.futureBlocks.Keys() {
		if block, exist := bc.futureBlocks.Peek(hash); exist {
			blocks = append(blocks, block.(*types.Block))
		}
	}
	if len(blocks) > 0 {
		sort.Slice(blocks, func(i, j int) bool {
			return blocks[i].NumberU64() < blocks[j].NumberU64()
		})
		// Insert one by one as chain insertion needs contiguous ancestry between blocks
		for i := range blocks {
			bc.InsertChain(blocks[i : i+1])
		}
	}
}

// WriteStatus status of write
type WriteStatus byte

const (
	NonStatTy WriteStatus = iota
	CanonStatTy
	SideStatTy
)

// truncateAncient rewinds the blockchain to the specified header and deletes all
// data in the ancient store that exceeds the specified header.
func (bc *BlockChain) truncateAncient(head uint64) error {
	frozen, err := bc.db.Ancients()
	if err != nil {
		return err
	}
	// Short circuit if there is no data to truncate in ancient store.
	if frozen <= head+1 {
		return nil
	}
	// Truncate all the data in the freezer beyond the specified head
	if err := bc.db.TruncateAncients(head + 1); err != nil {
		return err
	}
	// Clear out any stale content from the caches
	bc.hc.headerCache.Purge()
	bc.hc.tdCache.Purge()
	bc.hc.numberCache.Purge()

	// Clear out any stale content from the caches
	bc.bodyCache.Purge()
	bc.bodyRLPCache.Purge()
	bc.receiptsCache.Purge()
	bc.blockCache.Purge()
	bc.txLookupCache.Purge()
	bc.futureBlocks.Purge()

	log.Info("Rewind ancient data", "number", head)
	return nil
}

// numberHash is just a container for a number and a hash, to represent a block
type numberHash struct {
	number uint64
	hash   common.Hash
}

// InsertReceiptChain attempts to complete an already existing header chain with
// transaction and receipt data.
func (bc *BlockChain) InsertReceiptChain(blockChain types.Blocks, receiptChain []types.Receipts, ancientLimit uint64) (int, error) {
	// We don't require the chainMu here since we want to maximize the
	// concurrency of header insertion and receipt insertion.
	bc.wg.Add(1)
	defer bc.wg.Done()

	var (
		ancientBlocks, liveBlocks     types.Blocks
		ancientReceipts, liveReceipts []types.Receipts
	)
	// Do a sanity check that the provided chain is actually ordered and linked
	for i := 0; i < len(blockChain); i++ {
		if i != 0 {
			if blockChain[i].NumberU64() != blockChain[i-1].NumberU64()+1 || blockChain[i].ParentHash() != blockChain[i-1].Hash() {
				log.Error("Non contiguous receipt insert", "number", blockChain[i].Number(), "hash", blockChain[i].Hash(), "parent", blockChain[i].ParentHash(),
					"prevnumber", blockChain[i-1].Number(), "prevhash", blockChain[i-1].Hash())
				return 0, fmt.Errorf("non contiguous insert: item %d is #%d [%x…], item %d is #%d [%x…] (parent [%x…])", i-1, blockChain[i-1].NumberU64(),
					blockChain[i-1].Hash().Bytes()[:4], i, blockChain[i].NumberU64(), blockChain[i].Hash().Bytes()[:4], blockChain[i].ParentHash().Bytes()[:4])
			}
		}
		if blockChain[i].NumberU64() <= ancientLimit {
			ancientBlocks, ancientReceipts = append(ancientBlocks, blockChain[i]), append(ancientReceipts, receiptChain[i])
		} else {
			liveBlocks, liveReceipts = append(liveBlocks, blockChain[i]), append(liveReceipts, receiptChain[i])
		}
	}

	var (
		stats = struct{ processed, ignored int32 }{}
		start = time.Now()
		size  = 0
	)
	// updateHead updates the head fast sync block if the inserted blocks are better
	// and returns an indicator whether the inserted blocks are canonical.
	updateHead := func(head *types.Block) bool {
		bc.chainmu.Lock()

		// Rewind may have occurred, skip in that case.
		if bc.CurrentHeader().Number.Cmp(head.Number()) >= 0 {
			currentFastBlock, td := bc.CurrentFastBlock(), bc.GetTd(head.Hash(), head.NumberU64())
			if bc.GetTd(currentFastBlock.Hash(), currentFastBlock.NumberU64()).Cmp(td) < 0 {
				rawdb.WriteHeadFastBlockHash(bc.db, head.Hash())
				bc.currentFastBlock.Store(head)
				headFastBlockGauge.Update(int64(head.NumberU64()))
				bc.chainmu.Unlock()
				return true
			}
		}
		bc.chainmu.Unlock()
		return false
	}
	// writeAncient writes blockchain and corresponding receipt chain into ancient store.
	//
	// this function only accepts canonical chain data. All side chain will be reverted
	// eventually.
	writeAncient := func(blockChain types.Blocks, receiptChain []types.Receipts) (int, error) {
		var (
			previous = bc.CurrentFastBlock()
			batch    = bc.db.NewBatch()
		)
		// If any error occurs before updating the head or we are inserting a side chain,
		// all the data written this time wll be rolled back.
		defer func() {
			if previous != nil {
				if err := bc.truncateAncient(previous.NumberU64()); err != nil {
					log.Crit("Truncate ancient store failed", "err", err)
				}
			}
		}()
		var deleted []*numberHash
		for i, block := range blockChain {
			// Short circuit insertion if shutting down or processing failed
			if bc.insertStopped() {
				return 0, errInsertionInterrupted
			}
			// Short circuit insertion if it is required(used in testing only)
			if bc.terminateInsert != nil && bc.terminateInsert(block.Hash(), block.NumberU64()) {
				return i, errors.New("insertion is terminated for testing purpose")
			}
			// Short circuit if the owner header is unknown
			if !bc.HasHeader(block.Hash(), block.NumberU64()) {
				return i, fmt.Errorf("containing header #%d [%x…] unknown", block.Number(), block.Hash().Bytes()[:4])
			}
			var (
				start  = time.Now()
				logged = time.Now()
				count  int
			)
			// Migrate all ancient blocks. This can happen if someone upgrades from Geth
			// 1.8.x to 1.9.x mid-fast-sync. Perhaps we can get rid of this path in the
			// long term.
			for {
				// We can ignore the error here since light client won't hit this code path.
				frozen, _ := bc.db.Ancients()
				if frozen >= block.NumberU64() {
					break
				}
				h := rawdb.ReadCanonicalHash(bc.db, frozen)
				b := rawdb.ReadBlock(bc.db, h, frozen)
				size += rawdb.WriteAncientBlock(bc.db, b, rawdb.ReadReceipts(bc.db, h, frozen, bc.chainConfig), rawdb.ReadTd(bc.db, h, frozen))
				count += 1

				// Always keep genesis block in active database.
				if b.NumberU64() != 0 {
					deleted = append(deleted, &numberHash{b.NumberU64(), b.Hash()})
				}
				if time.Since(logged) > 8*time.Second {
					log.Info("Migrating ancient blocks", "count", count, "elapsed", common.PrettyDuration(time.Since(start)))
					logged = time.Now()
				}
				// Don't collect too much in-memory, write it out every 100K blocks
				if len(deleted) > 100000 {
					// Sync the ancient store explicitly to ensure all data has been flushed to disk.
					if err := bc.db.Sync(); err != nil {
						return 0, err
					}
					// Wipe out canonical block data.
					for _, nh := range deleted {
						rawdb.DeleteBlockWithoutNumber(batch, nh.hash, nh.number)
						rawdb.DeleteCanonicalHash(batch, nh.number)
					}
					if err := batch.Write(); err != nil {
						return 0, err
					}
					batch.Reset()
					// Wipe out side chain too.
					for _, nh := range deleted {
						for _, hash := range rawdb.ReadAllHashes(bc.db, nh.number) {
							rawdb.DeleteBlock(batch, hash, nh.number)
						}
					}
					if err := batch.Write(); err != nil {
						return 0, err
					}
					batch.Reset()
					deleted = deleted[0:]
				}
			}
			if count > 0 {
				log.Info("Migrated ancient blocks", "count", count, "elapsed", common.PrettyDuration(time.Since(start)))
			}
			// Flush data into ancient database.
			size += rawdb.WriteAncientBlock(bc.db, block, receiptChain[i], bc.GetTd(block.Hash(), block.NumberU64()))

			// Write tx indices if any condition is satisfied:
			// * If user requires to reserve all tx indices(txlookuplimit=0)
			// * If all ancient tx indices are required to be reserved(txlookuplimit is even higher than ancientlimit)
			// * If block number is large enough to be regarded as a recent block
			// It means blocks below the ancientLimit-txlookupLimit won't be indexed.
			//
			// But if the `TxIndexTail` is not nil, e.g. Geth is initialized with
			// an external ancient database, during the setup, blockchain will start
			// a background routine to re-indexed all indices in [ancients - txlookupLimit, ancients)
			// range. In this case, all tx indices of newly imported blocks should be
			// generated.
			if bc.txLookupLimit == 0 || ancientLimit <= bc.txLookupLimit || block.NumberU64() >= ancientLimit-bc.txLookupLimit {
				rawdb.WriteTxLookupEntriesByBlock(batch, block)
			} else if rawdb.ReadTxIndexTail(bc.db) != nil {
				rawdb.WriteTxLookupEntriesByBlock(batch, block)
			}
			stats.processed++
		}
		// Flush all tx-lookup index data.
		size += batch.ValueSize()
		if err := batch.Write(); err != nil {
			return 0, err
		}
		batch.Reset()

		// Sync the ancient store explicitly to ensure all data has been flushed to disk.
		if err := bc.db.Sync(); err != nil {
			return 0, err
		}
		if !updateHead(blockChain[len(blockChain)-1]) {
			return 0, errors.New("side blocks can't be accepted as the ancient chain data")
		}
		previous = nil // disable rollback explicitly

		// Wipe out canonical block data.
		for _, nh := range deleted {
			rawdb.DeleteBlockWithoutNumber(batch, nh.hash, nh.number)
			rawdb.DeleteCanonicalHash(batch, nh.number)
		}
		for _, block := range blockChain {
			// Always keep genesis block in active database.
			if block.NumberU64() != 0 {
				rawdb.DeleteBlockWithoutNumber(batch, block.Hash(), block.NumberU64())
				rawdb.DeleteCanonicalHash(batch, block.NumberU64())
			}
		}
		if err := batch.Write(); err != nil {
			return 0, err
		}
		batch.Reset()

		// Wipe out side chain too.
		for _, nh := range deleted {
			for _, hash := range rawdb.ReadAllHashes(bc.db, nh.number) {
				rawdb.DeleteBlock(batch, hash, nh.number)
			}
		}
		for _, block := range blockChain {
			// Always keep genesis block in active database.
			if block.NumberU64() != 0 {
				for _, hash := range rawdb.ReadAllHashes(bc.db, block.NumberU64()) {
					rawdb.DeleteBlock(batch, hash, block.NumberU64())
				}
			}
		}
		if err := batch.Write(); err != nil {
			return 0, err
		}
		return 0, nil
	}
	// writeLive writes blockchain and corresponding receipt chain into active store.
	writeLive := func(blockChain types.Blocks, receiptChain []types.Receipts) (int, error) {
		skipPresenceCheck := false
		batch := bc.db.NewBatch()
		for i, block := range blockChain {
			// Short circuit insertion if shutting down or processing failed
			if bc.insertStopped() {
				return 0, errInsertionInterrupted
			}
			// Short circuit if the owner header is unknown
			if !bc.HasHeader(block.Hash(), block.NumberU64()) {
				return i, fmt.Errorf("containing header #%d [%x…] unknown", block.Number(), block.Hash().Bytes()[:4])
			}
			if !skipPresenceCheck {
				// Ignore if the entire data is already known
				if bc.HasBlock(block.Hash(), block.NumberU64()) {
					stats.ignored++
					continue
				} else {
					// If block N is not present, neither are the later blocks.
					// This should be true, but if we are mistaken, the shortcut
					// here will only cause overwriting of some existing data
					skipPresenceCheck = true
				}
			}
			// Write all the data out into the database
			rawdb.WriteBody(batch, block.Hash(), block.NumberU64(), block.Body())
			rawdb.WriteReceipts(batch, block.Hash(), block.NumberU64(), receiptChain[i])
			rawdb.WriteTxLookupEntriesByBlock(batch, block) // Always write tx indices for live blocks, we assume they are needed

			// Write everything belongs to the blocks into the database. So that
			// we can ensure all components of body is completed(body, receipts,
			// tx indexes)
			if batch.ValueSize() >= ethdb.IdealBatchSize {
				if err := batch.Write(); err != nil {
					return 0, err
				}
				size += batch.ValueSize()
				batch.Reset()
			}
			stats.processed++
		}
		// Write everything belongs to the blocks into the database. So that
		// we can ensure all components of body is completed(body, receipts,
		// tx indexes)
		if batch.ValueSize() > 0 {
			size += batch.ValueSize()
			if err := batch.Write(); err != nil {
				return 0, err
			}
		}
		updateHead(blockChain[len(blockChain)-1])
		return 0, nil
	}
	// Write downloaded chain data and corresponding receipt chain data
	if len(ancientBlocks) > 0 {
		if n, err := writeAncient(ancientBlocks, ancientReceipts); err != nil {
			if err == errInsertionInterrupted {
				return 0, nil
			}
			return n, err
		}
	}
	// Write the tx index tail (block number from where we index) before write any live blocks
	if len(liveBlocks) > 0 && liveBlocks[0].NumberU64() == ancientLimit+1 {
		// The tx index tail can only be one of the following two options:
		// * 0: all ancient blocks have been indexed
		// * ancient-limit: the indices of blocks before ancient-limit are ignored
		if tail := rawdb.ReadTxIndexTail(bc.db); tail == nil {
			if bc.txLookupLimit == 0 || ancientLimit <= bc.txLookupLimit {
				rawdb.WriteTxIndexTail(bc.db, 0)
			} else {
				rawdb.WriteTxIndexTail(bc.db, ancientLimit-bc.txLookupLimit)
			}
		}
	}
	if len(liveBlocks) > 0 {
		if n, err := writeLive(liveBlocks, liveReceipts); err != nil {
			if err == errInsertionInterrupted {
				return 0, nil
			}
			return n, err
		}
	}

	head := blockChain[len(blockChain)-1]
	context := []interface{}{
		"count", stats.processed, "elapsed", common.PrettyDuration(time.Since(start)),
		"number", head.Number(), "hash", head.Hash(), "age", common.PrettyAge(time.Unix(int64(head.Time()), 0)),
		"size", common.StorageSize(size),
	}
	if stats.ignored > 0 {
		context = append(context, []interface{}{"ignored", stats.ignored}...)
	}
	log.Info("Imported new block receipts", context...)

	return 0, nil
}

// SetTxLookupLimit is responsible for updating the txlookup limit to the
// original one stored in db if the new mismatches with the old one.
func (bc *BlockChain) SetTxLookupLimit(limit uint64) {
	bc.txLookupLimit = limit
}

// TxLookupLimit retrieves the txlookup limit used by blockchain to prune
// stale transaction indices.
func (bc *BlockChain) TxLookupLimit() uint64 {
	return bc.txLookupLimit
}

var lastWrite uint64

// writeBlockWithoutState writes only the block and its metadata to the database,
// but does not write any state. This is used to construct competing side forks
// up to the point where they exceed the canonical total difficulty.
func (bc *BlockChain) writeBlockWithoutState(block *types.Block, td *big.Int) (err error) {
	bc.wg.Add(1)
	defer bc.wg.Done()

	batch := bc.db.NewBatch()
	rawdb.WriteTd(batch, block.Hash(), block.NumberU64(), td)
	rawdb.WriteBlock(batch, block)
	if err := batch.Write(); err != nil {
		log.Crit("Failed to write block into disk", "err", err)
	}
	return nil
}

// writeKnownBlockAsHead updates the head block flag with a known block
// and introduces chain reorg if necessary.
// In ethereum/go-ethereum this is called writeKnownBlock. Same logic, better name.
func (bc *BlockChain) writeKnownBlockAsHead(block *types.Block) error {
	bc.wg.Add(1)
	defer bc.wg.Done()

	current := bc.CurrentBlock()
	if block.ParentHash() != current.Hash() {
		d := bc.getReorgData(current, block)
		if err := bc.reorg(d); err != nil {
			return err
		}
	}
	bc.writeHeadBlock(block)
	return nil
}

// WriteBlockWithState writes the block and all associated state to the database.
func (bc *BlockChain) WriteBlockWithState(block *types.Block, receipts []*types.Receipt, logs []*types.Log, state *state.StateDB, emitHeadEvent bool) (status WriteStatus, err error) {
	bc.chainmu.Lock()
	defer bc.chainmu.Unlock()

	return bc.writeBlockWithState(block, receipts, logs, state, emitHeadEvent)
}

// writeBlockWithState writes the block and all associated state to the database,
// but is expects the chain mutex to be held.
func (bc *BlockChain) writeBlockWithState(block *types.Block, receipts []*types.Receipt, logs []*types.Log, state *state.StateDB, emitHeadEvent bool) (status WriteStatus, err error) {
	bc.wg.Add(1)
	defer bc.wg.Done()

	// Calculate the total difficulty of the block
	ptd := bc.GetTd(block.ParentHash(), block.NumberU64()-1)
	if ptd == nil {
		return NonStatTy, consensus.ErrUnknownAncestor
	}
	// Make sure no inconsistent state is leaked during insertion
	currentBlock := bc.CurrentBlock()
	localTd := bc.GetTd(currentBlock.Hash(), currentBlock.NumberU64())
	externTd := new(big.Int).Add(block.Difficulty(), ptd)

	// Irrelevant of the canonical status, write the block itself to the database.
	//
	// Note all the components of block(td, hash->number map, header, body, receipts)
	// should be written atomically. BlockBatch is used for containing all components.
	blockBatch := bc.db.NewBatch()
	rawdb.WriteTd(blockBatch, block.Hash(), block.NumberU64(), externTd)
	rawdb.WriteBlock(blockBatch, block)
	rawdb.WriteReceipts(blockBatch, block.Hash(), block.NumberU64(), receipts)
	rawdb.WritePreimages(blockBatch, state.Preimages())
	if err := blockBatch.Write(); err != nil {
		log.Crit("Failed to write block into disk", "err", err)
	}
	// Commit all cached state changes into underlying memory database.
	root, err := state.Commit(bc.chainConfig.IsEnabled(bc.chainConfig.GetEIP161dTransition, block.Number()))
	if err != nil {
		return NonStatTy, err
	}
	triedb := bc.stateCache.TrieDB()

	// If we're running an archive node, always flush
	if bc.cacheConfig.TrieDirtyDisabled {
		if err := triedb.Commit(root, false, nil); err != nil {
			return NonStatTy, err
		}
	} else {
		// Full but not archive node, do proper garbage collection
		triedb.Reference(root, common.Hash{}) // metadata reference to keep trie alive
		bc.triegc.Push(root, -int64(block.NumberU64()))

		if current := block.NumberU64(); current > TriesInMemory {
			// If we exceeded our memory allowance, flush matured singleton nodes to disk
			var (
				nodes, imgs = triedb.Size()
				limit       = common.StorageSize(bc.cacheConfig.TrieDirtyLimit) * 1024 * 1024
			)
			if nodes > limit || imgs > 4*1024*1024 {
				triedb.Cap(limit - ethdb.IdealBatchSize)
			}
			// Find the next state trie we need to commit
			chosen := current - TriesInMemory

			// If we exceeded out time allowance, flush an entire trie to disk
			if bc.gcproc > bc.cacheConfig.TrieTimeLimit {
				// If the header is missing (canonical chain behind), we're reorging a low
				// diff sidechain. Suspend committing until this operation is completed.
				header := bc.GetHeaderByNumber(chosen)
				if header == nil {
					log.Warn("Reorg in progress, trie commit postponed", "number", chosen)
				} else {
					// If we're exceeding limits but haven't reached a large enough memory gap,
					// warn the user that the system is becoming unstable.
					if chosen < lastWrite+TriesInMemory && bc.gcproc >= 2*bc.cacheConfig.TrieTimeLimit {
						log.Info("State in memory for too long, committing", "time", bc.gcproc, "allowance", bc.cacheConfig.TrieTimeLimit, "optimum", float64(chosen-lastWrite)/TriesInMemory)
					}
					// Flush an entire trie and restart the counters
					triedb.Commit(header.Root, true, nil)
					lastWrite = chosen
					bc.gcproc = 0
				}
			}
			// Garbage collect anything below our required write retention
			for !bc.triegc.Empty() {
				root, number := bc.triegc.Pop()
				if uint64(-number) > chosen {
					bc.triegc.Push(root, number)
					break
				}
				triedb.Dereference(root.(common.Hash))
			}
		}
	}
	// If the total difficulty is higher than our known, add it to the canonical chain
	// Second clause in the if statement reduces the vulnerability to selfish mining.
	// Please refer to http://www.cs.cornell.edu/~ie53/publications/btcProcFC.pdf
	reorg := externTd.Cmp(localTd) > 0
	currentBlock = bc.CurrentBlock()
	if !reorg && externTd.Cmp(localTd) == 0 {
		// Split same-difficulty blocks by number, then preferentially select
		// the block generated by the local miner as the canonical block.
		if block.NumberU64() < currentBlock.NumberU64() {
			reorg = true
		} else if block.NumberU64() == currentBlock.NumberU64() {
			var currentPreserve, blockPreserve bool
			if bc.shouldPreserve != nil {
				currentPreserve, blockPreserve = bc.shouldPreserve(currentBlock), bc.shouldPreserve(block)
			}
			reorg = !currentPreserve && (blockPreserve || mrand.Float64() < 0.5)
		}
	}

	if reorg {
		// If code reaches AF check, and it does not error, canonical status will be allowed (not disallowed).
		canonicalDisallowed := false

		if block.ParentHash() != currentBlock.Hash() {
			// Reorganise the chain if the parent is not the head block
			d := bc.getReorgData(currentBlock, block)
			if d.err == nil {
				// Reorg data error was nil.
				// Proceed with further reorg arbitration.
				// If the node is mining and trying to insert their own block, we want to allow that (do not override miners).
				if bc.IsArtificialFinalityEnabled() &&
					bc.chainConfig.IsEnabled(bc.chainConfig.GetECBP1100Transition, currentBlock.Number()) {

					if err := bc.ecbp1100(d.commonBlock.Header(), currentBlock.Header(), block.Header()); err != nil {

						canonicalDisallowed = true
						log.Warn("Reorg disallowed", "error", err)

					} else if len(d.oldChain) > 2 {

						// Reorg is allowed, only log the MESS line if old chain is longer than normal.
						log.Info("ECBP1100-MESS 🔓",
							"status", "accepted",
							"age", common.PrettyAge(time.Unix(int64(d.commonBlock.Time()), 0)),
							"current.span", common.PrettyDuration(time.Duration(currentBlock.Time()-d.commonBlock.Time())*time.Second),
							"proposed.span", common.PrettyDuration(time.Duration(block.Time()-d.commonBlock.Time())*time.Second),
							"common.bno", d.commonBlock.Number().Uint64(), "common.hash", d.commonBlock.Hash(),
							"current.bno", currentBlock.Number().Uint64(), "current.hash", currentBlock.Hash(),
							"proposed.bno", block.Number().Uint64(), "proposed.hash", block.Hash(),
						)
					}
				}
			}
			// If there was a reorg(data) error, we leave it to the reorg method to handle, if it wants to wrap it or log it or whatever.
			if !canonicalDisallowed {
				if err := bc.reorg(d); err != nil {
					return NonStatTy, err
				}
			}
		}
		// Status is canon; reorg succeeded.
		if !canonicalDisallowed {
			status = CanonStatTy
		} else {
			status = SideStatTy
		}
	} else {
		status = SideStatTy
	}

	// Set new head.
	if status == CanonStatTy {
		bc.writeHeadBlock(block)
	}
	bc.futureBlocks.Remove(block.Hash())

	if status == CanonStatTy {
		bc.chainFeed.Send(ChainEvent{Block: block, Hash: block.Hash(), Logs: logs})
		if len(logs) > 0 {
			bc.logsFeed.Send(logs)
		}
		// In theory we should fire a ChainHeadEvent when we inject
		// a canonical block, but sometimes we can insert a batch of
		// canonicial blocks. Avoid firing too much ChainHeadEvents,
		// we will fire an accumulated ChainHeadEvent and disable fire
		// event here.
		if emitHeadEvent {
			bc.chainHeadFeed.Send(ChainHeadEvent{Block: block})
		}
	} else {
		bc.chainSideFeed.Send(ChainSideEvent{Block: block})
	}
	return status, nil
}

// addFutureBlock checks if the block is within the max allowed window to get
// accepted for future processing, and returns an error if the block is too far
// ahead and was not added.
func (bc *BlockChain) addFutureBlock(block *types.Block) error {
	max := uint64(time.Now().Unix() + maxTimeFutureBlocks)
	if block.Time() > max {
		return fmt.Errorf("future block timestamp %v > allowed %v", block.Time(), max)
	}
	bc.futureBlocks.Add(block.Hash(), block)
	return nil
}

// InsertChain attempts to insert the given batch of blocks in to the canonical
// chain or, otherwise, create a fork. If an error is returned it will return
// the index number of the failing block as well an error describing what went
// wrong.
//
// After insertion is done, all accumulated events will be fired.
func (bc *BlockChain) InsertChain(chain types.Blocks) (int, error) {
	// Sanity check that we have something meaningful to import
	if len(chain) == 0 {
		return 0, nil
	}

	bc.blockProcFeed.Send(true)
	defer bc.blockProcFeed.Send(false)

	// Remove already known canon-blocks
	var (
		block, prev *types.Block
	)
	// Do a sanity check that the provided chain is actually ordered and linked
	for i := 1; i < len(chain); i++ {
		block = chain[i]
		prev = chain[i-1]
		if block.NumberU64() != prev.NumberU64()+1 || block.ParentHash() != prev.Hash() {
			// Chain broke ancestry, log a message (programming error) and skip insertion
			log.Error("Non contiguous block insert", "number", block.Number(), "hash", block.Hash(),
				"parent", block.ParentHash(), "prevnumber", prev.Number(), "prevhash", prev.Hash())

			return 0, fmt.Errorf("non contiguous insert: item %d is #%d [%x…], item %d is #%d [%x…] (parent [%x…])", i-1, prev.NumberU64(),
				prev.Hash().Bytes()[:4], i, block.NumberU64(), block.Hash().Bytes()[:4], block.ParentHash().Bytes()[:4])
		}
	}
	// Pre-checks passed, start the full block imports
	bc.wg.Add(1)
	bc.chainmu.Lock()
	n, err := bc.insertChain(chain, true)
	bc.chainmu.Unlock()
	bc.wg.Done()

	return n, err
}

// insertChain is the internal implementation of InsertChain, which assumes that
// 1) chains are contiguous, and 2) The chain mutex is held.
//
// This method is split out so that import batches that require re-injecting
// historical blocks can do so without releasing the lock, which could lead to
// racey behaviour. If a sidechain import is in progress, and the historic state
// is imported, but then new canon-head is added before the actual sidechain
// completes, then the historic state could be pruned again
func (bc *BlockChain) insertChain(chain types.Blocks, verifySeals bool) (int, error) {
	// If the chain is terminating, don't even bother starting up
	if atomic.LoadInt32(&bc.procInterrupt) == 1 {
		return 0, nil
	}
	// Start a parallel signature recovery (signer will fluke on fork transition, minimal perf loss)
	senderCacher.recoverFromBlocks(types.MakeSigner(bc.chainConfig, chain[0].Number()), chain)

	var (
		stats = insertStats{
			startTime: mclock.Now(),
			artificialFinality: bc.IsArtificialFinalityEnabled() &&
				bc.chainConfig.IsEnabled(bc.chainConfig.GetECBP1100Transition, bc.CurrentBlock().Number()),
		}
		lastCanon *types.Block
	)
	// Fire a single chain head event if we've progressed the chain
	defer func() {
		if lastCanon != nil && bc.CurrentBlock().Hash() == lastCanon.Hash() {
			bc.chainHeadFeed.Send(ChainHeadEvent{lastCanon})
		}
	}()
	// Start the parallel header verifier
	headers := make([]*types.Header, len(chain))
	seals := make([]bool, len(chain))

	for i, block := range chain {
		headers[i] = block.Header()
		seals[i] = verifySeals
	}
	abort, results := bc.engine.VerifyHeaders(bc, headers, seals)
	defer close(abort)

	// Peek the error for the first block to decide the directing import logic
	it := newInsertIterator(chain, results, bc.validator)

	block, err := it.next()

	// Left-trim all the known blocks
	if err == ErrKnownBlock {
		// First block (and state) is known
		//   1. We did a roll-back, and should now do a re-import
		//   2. The block is stored as a sidechain, and is lying about it's stateroot, and passes a stateroot
		// 	    from the canonical chain, which has not been verified.
		// Skip all known blocks that are behind us
		var (
			current  = bc.CurrentBlock()
			localTd  = bc.GetTd(current.Hash(), current.NumberU64())
			externTd = bc.GetTd(block.ParentHash(), block.NumberU64()-1) // The first block can't be nil
		)
		for block != nil && err == ErrKnownBlock {

			// canonicalDisallowed is set to true if the total difficulty is greater than
			// our local head, but the segment fails to meet the criteria required by any artificial finality features,
			// namely that it requires a reorg (parent != current) and does not meet an inflated difficulty ratio.
			canonicalDisallowed := false

			externTd = new(big.Int).Add(externTd, block.Difficulty())
			if localTd.Cmp(externTd) < 0 {
				// Have found a known block with GREATER THAN local total difficulty.
				// Do not ignore this block, and as such, do not continue inserter iteration.

				// Check if known block write will cause a reorg.
				if block.ParentHash() != current.Hash() {
					reorgData := bc.getReorgData(current, block)
					if reorgData.err == nil {
						// If the reorgData is NOT nil, we know that the writeKnownBlockAsHead -> reorg
						// logic will return the error.
						// We let that part of the flow handle that error.
						// We're only concerned with the non-error case, where the reorg
						// will be permitted.

						// It will. That means we are on a different chain currently.
						// Check if artificial finality forbids the reorganization,
						// effectively overriding the simple (original) TD comparison check.

						if bc.IsArtificialFinalityEnabled() &&
							bc.chainConfig.IsEnabled(bc.chainConfig.GetECBP1100Transition, current.Number()) {

							if err := bc.ecbp1100(reorgData.commonBlock.Header(), current.Header(), block.Header()); err != nil {

								canonicalDisallowed = true
								log.Trace("Reorg disallowed", "error", err)

							}
						}
					}
				}
				if !canonicalDisallowed {
					break
				}
				// canonicalDisallowed == true
				// Total difficulty was greater, but that condition has been overridden by the artificial
				// finality check. Continue like nothing happened.
			}

			// Local vs. External total difficulty was less than or equal.
			// This block is deep in our chain and is not a head contender.
			log.Debug("Ignoring already known block", "number", block.Number(), "hash", block.Hash())
			stats.ignored++

			block, err = it.next()
		}

		// The remaining blocks are still known blocks, the only scenario here is:
		// During the fast sync, the pivot point is already submitted but rollback
		// happens. Then node resets the head full block to a lower height via `rollback`
		// and leaves a few known blocks in the database.
		//
		// When node runs a fast sync again, it can re-import a batch of known blocks via
		// `insertChain` while a part of them have higher total difficulty than current
		// head full block(new pivot point).
		for block != nil && err == ErrKnownBlock {

			log.Debug("Writing previously known block", "number", block.Number(), "hash", block.Hash())
			if err := bc.writeKnownBlockAsHead(block); err != nil {
				return it.index, err
			}
			lastCanon = block

			block, err = it.next()
		}
		// Falls through to the block import
	}
	switch {
	// First block is pruned, insert as sidechain and reorg only if TD grows enough
	case errors.Is(err, consensus.ErrPrunedAncestor):
		log.Debug("Pruned ancestor, inserting as sidechain", "number", block.Number(), "hash", block.Hash())
		return bc.insertSideChain(block, it)

	// First block is future, shove it (and all children) to the future queue (unknown ancestor)
	case errors.Is(err, consensus.ErrFutureBlock) || (errors.Is(err, consensus.ErrUnknownAncestor) && bc.futureBlocks.Contains(it.first().ParentHash())):
		for block != nil && (it.index == 0 || errors.Is(err, consensus.ErrUnknownAncestor)) {
			log.Debug("Future block, postponing import", "number", block.Number(), "hash", block.Hash())
			if err := bc.addFutureBlock(block); err != nil {
				return it.index, err
			}
			block, err = it.next()
		}
		stats.queued += it.processed()
		stats.ignored += it.remaining()

		// If there are any still remaining, mark as ignored
		return it.index, err

	// Some other error occurred, abort
	case err != nil:
		bc.futureBlocks.Remove(block.Hash())
		stats.ignored += len(it.chain)
		bc.reportBlock(block, nil, err)
		return it.index, err
	}
	// No validation errors for the first block (or chain prefix skipped)
	for ; block != nil && err == nil || err == ErrKnownBlock; block, err = it.next() {
		// If the chain is terminating, stop processing blocks
		if bc.insertStopped() {
			log.Debug("Abort during block processing")
			break
		}
		// If the header is a banned one, straight out abort
		if BadHashes[block.Hash()] {
			bc.reportBlock(block, nil, ErrBlacklistedHash)
			return it.index, ErrBlacklistedHash
		}
		// If the block is known (in the middle of the chain), it's a special case for
		// Clique blocks where they can share state among each other, so importing an
		// older block might complete the state of the subsequent one. In this case,
		// just skip the block (we already validated it once fully (and crashed), since
		// its header and body was already in the database).
		if err == ErrKnownBlock {
			logger := log.Debug
			if !bc.chainConfig.GetConsensusEngineType().IsClique() {
				logger = log.Warn
			}
			logger("Inserted known block", "number", block.Number(), "hash", block.Hash(),
				"uncles", len(block.Uncles()), "txs", len(block.Transactions()), "gas", block.GasUsed(),
				"root", block.Root())

			// Special case. Commit the empty receipt slice if we meet the known
			// block in the middle. It can only happen in the clique chain. Whenever
			// we insert blocks via `insertSideChain`, we only commit `td`, `header`
			// and `body` if it's non-existent. Since we don't have receipts without
			// reexecution, so nothing to commit. But if the sidechain will be adpoted
			// as the canonical chain eventually, it needs to be reexecuted for missing
			// state, but if it's this special case here(skip reexecution) we will lose
			// the empty receipt entry.
			if len(block.Transactions()) == 0 {
				rawdb.WriteReceipts(bc.db, block.Hash(), block.NumberU64(), nil)
			} else {
				log.Error("Please file an issue, skip known block execution without receipt",
					"hash", block.Hash(), "number", block.NumberU64())
			}
			if err := bc.writeKnownBlockAsHead(block); err != nil {
				return it.index, err
			}
			stats.processed++

			// We can assume that logs are empty here, since the only way for consecutive
			// Clique blocks to have the same state is if there are no transactions.
			lastCanon = block
			continue
		}
		// Retrieve the parent block and it's state to execute on top
		start := time.Now()

		parent := it.previous()
		if parent == nil {
			parent = bc.GetHeader(block.ParentHash(), block.NumberU64()-1)
		}
		statedb, err := state.New(parent.Root, bc.stateCache, bc.snaps)
		if err != nil {
			return it.index, err
		}
		// If we have a followup block, run that against the current state to pre-cache
		// transactions and probabilistically some of the account/storage trie nodes.
		var followupInterrupt uint32
		if !bc.cacheConfig.TrieCleanNoPrefetch {
			if followup, err := it.peek(); followup != nil && err == nil {
				throwaway, _ := state.New(parent.Root, bc.stateCache, bc.snaps)
				go func(start time.Time, followup *types.Block, throwaway *state.StateDB, interrupt *uint32) {
					bc.prefetcher.Prefetch(followup, throwaway, bc.vmConfig, &followupInterrupt)

					blockPrefetchExecuteTimer.Update(time.Since(start))
					if atomic.LoadUint32(interrupt) == 1 {
						blockPrefetchInterruptMeter.Mark(1)
					}
				}(time.Now(), followup, throwaway, &followupInterrupt)
			}
		}
		// Process block using the parent state as reference point
		substart := time.Now()
		receipts, logs, usedGas, err := bc.processor.Process(block, statedb, bc.vmConfig)
		if err != nil {
			bc.reportBlock(block, receipts, err)
			atomic.StoreUint32(&followupInterrupt, 1)
			return it.index, err
		}
		// Update the metrics touched during block processing
		accountReadTimer.Update(statedb.AccountReads)                 // Account reads are complete, we can mark them
		storageReadTimer.Update(statedb.StorageReads)                 // Storage reads are complete, we can mark them
		accountUpdateTimer.Update(statedb.AccountUpdates)             // Account updates are complete, we can mark them
		storageUpdateTimer.Update(statedb.StorageUpdates)             // Storage updates are complete, we can mark them
		snapshotAccountReadTimer.Update(statedb.SnapshotAccountReads) // Account reads are complete, we can mark them
		snapshotStorageReadTimer.Update(statedb.SnapshotStorageReads) // Storage reads are complete, we can mark them

		triehash := statedb.AccountHashes + statedb.StorageHashes // Save to not double count in validation
		trieproc := statedb.SnapshotAccountReads + statedb.AccountReads + statedb.AccountUpdates
		trieproc += statedb.SnapshotStorageReads + statedb.StorageReads + statedb.StorageUpdates

		blockExecutionTimer.Update(time.Since(substart) - trieproc - triehash)

		// Validate the state using the default validator
		substart = time.Now()
		if err := bc.validator.ValidateState(block, statedb, receipts, usedGas); err != nil {
			bc.reportBlock(block, receipts, err)
			atomic.StoreUint32(&followupInterrupt, 1)
			return it.index, err
		}
		proctime := time.Since(start)

		// Update the metrics touched during block validation
		accountHashTimer.Update(statedb.AccountHashes) // Account hashes are complete, we can mark them
		storageHashTimer.Update(statedb.StorageHashes) // Storage hashes are complete, we can mark them

		blockValidationTimer.Update(time.Since(substart) - (statedb.AccountHashes + statedb.StorageHashes - triehash))

		// Write the block to the chain and get the status.
		substart = time.Now()
		status, err := bc.writeBlockWithState(block, receipts, logs, statedb, false)
		atomic.StoreUint32(&followupInterrupt, 1)
		if err != nil {
			return it.index, err
		}

		// Update the metrics touched during block commit
		accountCommitTimer.Update(statedb.AccountCommits)   // Account commits are complete, we can mark them
		storageCommitTimer.Update(statedb.StorageCommits)   // Storage commits are complete, we can mark them
		snapshotCommitTimer.Update(statedb.SnapshotCommits) // Snapshot commits are complete, we can mark them

		blockWriteTimer.Update(time.Since(substart) - statedb.AccountCommits - statedb.StorageCommits - statedb.SnapshotCommits)
		blockInsertTimer.UpdateSince(start)

		switch status {
		case CanonStatTy:
			log.Debug("Inserted new block", "number", block.Number(), "hash", block.Hash(),
				"uncles", len(block.Uncles()), "txs", len(block.Transactions()), "gas", block.GasUsed(),
				"elapsed", common.PrettyDuration(time.Since(start)),
				"root", block.Root())

			lastCanon = block

			// Only count canonical blocks for GC processing time
			bc.gcproc += proctime

		case SideStatTy:
			log.Debug("Inserted forked block", "number", block.Number(), "hash", block.Hash(),
				"diff", block.Difficulty(), "elapsed", common.PrettyDuration(time.Since(start)),
				"txs", len(block.Transactions()), "gas", block.GasUsed(), "uncles", len(block.Uncles()),
				"root", block.Root())

		default:
			// This in theory is impossible, but lets be nice to our future selves and leave
			// a log, instead of trying to track down blocks imports that don't emit logs.
			log.Warn("Inserted block with unknown status", "number", block.Number(), "hash", block.Hash(),
				"diff", block.Difficulty(), "elapsed", common.PrettyDuration(time.Since(start)),
				"txs", len(block.Transactions()), "gas", block.GasUsed(), "uncles", len(block.Uncles()),
				"root", block.Root())
		}
		stats.processed++
		stats.usedGas += usedGas

		dirty, _ := bc.stateCache.TrieDB().Size()
		stats.report(chain, it.index, dirty)
	}
	// Any blocks remaining here? The only ones we care about are the future ones
	if block != nil && errors.Is(err, consensus.ErrFutureBlock) {
		if err := bc.addFutureBlock(block); err != nil {
			return it.index, err
		}
		block, err = it.next()

		for ; block != nil && errors.Is(err, consensus.ErrUnknownAncestor); block, err = it.next() {
			if err := bc.addFutureBlock(block); err != nil {
				return it.index, err
			}
			stats.queued++
		}
	}
	stats.ignored += it.remaining()

	return it.index, err
}

// insertSideChain is called when an import batch hits upon a pruned ancestor
// error, which happens when a sidechain with a sufficiently old fork-block is
// found.
//
// The method writes all (header-and-body-valid) blocks to disk, then tries to
// switch over to the new chain if the TD exceeded the current chain.
func (bc *BlockChain) insertSideChain(block *types.Block, it *insertIterator) (int, error) {
	var (
		externTd *big.Int
		current  = bc.CurrentBlock()
	)
	// The first sidechain block error is already verified to be ErrPrunedAncestor.
	// Since we don't import them here, we expect ErrUnknownAncestor for the remaining
	// ones. Any other errors means that the block is invalid, and should not be written
	// to disk.
	err := consensus.ErrPrunedAncestor
	for ; block != nil && errors.Is(err, consensus.ErrPrunedAncestor); block, err = it.next() {
		// Check the canonical state root for that number
		if number := block.NumberU64(); current.NumberU64() >= number {
			canonical := bc.GetBlockByNumber(number)
			if canonical != nil && canonical.Hash() == block.Hash() {
				// Not a sidechain block, this is a re-import of a canon block which has it's state pruned

				// Collect the TD of the block. Since we know it's a canon one,
				// we can get it directly, and not (like further below) use
				// the parent and then add the block on top
				externTd = bc.GetTd(block.Hash(), block.NumberU64())
				continue
			}
			if canonical != nil && canonical.Root() == block.Root() {
				// This is most likely a shadow-state attack. When a fork is imported into the
				// database, and it eventually reaches a block height which is not pruned, we
				// just found that the state already exist! This means that the sidechain block
				// refers to a state which already exists in our canon chain.
				//
				// If left unchecked, we would now proceed importing the blocks, without actually
				// having verified the state of the previous blocks.
				log.Warn("Sidechain ghost-state attack detected", "number", block.NumberU64(), "sideroot", block.Root(), "canonroot", canonical.Root())

				// If someone legitimately side-mines blocks, they would still be imported as usual. However,
				// we cannot risk writing unverified blocks to disk when they obviously target the pruning
				// mechanism.
				return it.index, errors.New("sidechain ghost-state attack")
			}
		}
		if externTd == nil {
			externTd = bc.GetTd(block.ParentHash(), block.NumberU64()-1)
		}
		externTd = new(big.Int).Add(externTd, block.Difficulty())

		if !bc.HasBlock(block.Hash(), block.NumberU64()) {
			start := time.Now()
			if err := bc.writeBlockWithoutState(block, externTd); err != nil {
				return it.index, err
			}
			log.Debug("Injected sidechain block", "number", block.Number(), "hash", block.Hash(),
				"diff", block.Difficulty(), "elapsed", common.PrettyDuration(time.Since(start)),
				"txs", len(block.Transactions()), "gas", block.GasUsed(), "uncles", len(block.Uncles()),
				"root", block.Root())
		}
	}
	// At this point, we've written all sidechain blocks to database. Loop ended
	// either on some other error or all were processed. If there was some other
	// error, we can ignore the rest of those blocks.
	//
	// If the externTd was larger than our local TD, we now need to reimport the previous
	// blocks to regenerate the required state
	localTd := bc.GetTd(current.Hash(), current.NumberU64())
	if localTd.Cmp(externTd) > 0 {
		log.Info("Sidechain written to disk", "start", it.first().NumberU64(), "end", it.previous().Number, "sidetd", externTd, "localtd", localTd)
		return it.index, err
	}
	// Gather all the sidechain hashes (full blocks may be memory heavy)
	var (
		hashes  []common.Hash
		numbers []uint64
	)
	parent := it.previous()
	for parent != nil && !bc.HasState(parent.Root) {
		hashes = append(hashes, parent.Hash())
		numbers = append(numbers, parent.Number.Uint64())

		parent = bc.GetHeader(parent.ParentHash, parent.Number.Uint64()-1)
	}
	if parent == nil {
		return it.index, errors.New("missing parent")
	}
	// Import all the pruned blocks to make the state available
	var (
		blocks []*types.Block
		memory common.StorageSize
	)
	for i := len(hashes) - 1; i >= 0; i-- {
		// Append the next block to our batch
		block := bc.GetBlock(hashes[i], numbers[i])

		blocks = append(blocks, block)
		memory += block.Size()

		// If memory use grew too large, import and continue. Sadly we need to discard
		// all raised events and logs from notifications since we're too heavy on the
		// memory here.
		if len(blocks) >= 2048 || memory > 64*1024*1024 {
			log.Info("Importing heavy sidechain segment", "blocks", len(blocks), "start", blocks[0].NumberU64(), "end", block.NumberU64())
			if _, err := bc.insertChain(blocks, false); err != nil {
				return 0, err
			}
			blocks, memory = blocks[:0], 0

			// If the chain is terminating, stop processing blocks
			if bc.insertStopped() {
				log.Debug("Abort during blocks processing")
				return 0, nil
			}
		}
	}
	if len(blocks) > 0 {
		log.Info("Importing sidechain segment", "start", blocks[0].NumberU64(), "end", blocks[len(blocks)-1].NumberU64())
		return bc.insertChain(blocks, false)
	}
	return 0, nil
}

// errReorgImpossible denotes impossible reorgs.
// And yet, there is an error for if, and when they occur.
// Ah, sweet mystery of life.
var errReorgImpossible = errors.New("impossible reorg")

// errReorgNewChain denotes an attempted reorg to an invalid incoming chain.
var errReorgNewChain = errors.New("invalid new chain")

// errReorgNewChain denotes an attempted reorg to an invalid existing chain.
var errReorgOldChain = errors.New("invalid old chain")

// reorgData is consumed by the reorg method.
type reorgData struct {
	oldBlock *types.Block
	newBlock *types.Block

	newChain    types.Blocks
	oldChain    types.Blocks
	commonBlock *types.Block

	deletedTxs types.Transactions

	deletedLogs [][]*types.Log
	rebirthLogs [][]*types.Log

	err error
}

// getReorgData gets the data required by the chain reorg method.
// This data is aggregated separately to facilitate the modularization of reorg acceptance
// arbitration logic.
func (bc *BlockChain) getReorgData(oldBlock, newBlock *types.Block) *reorgData {
	var (
		newChain    types.Blocks
		oldChain    types.Blocks
		commonBlock *types.Block

		deletedTxs types.Transactions

		deletedLogs [][]*types.Log
		rebirthLogs [][]*types.Log

		// collectLogs collects the logs that were generated or removed during
		// the processing of the block that corresponds with the given hash.
		// These logs are later announced as deleted or reborn
		collectLogs = func(hash common.Hash, removed bool) {
			number := bc.hc.GetBlockNumber(hash)
			if number == nil {
				return
			}
			receipts := rawdb.ReadReceipts(bc.db, hash, *number, bc.chainConfig)

			var logs []*types.Log
			for _, receipt := range receipts {
				for _, log := range receipt.Logs {
					l := *log
					if removed {
						l.Removed = true
					} else {
					}
					logs = append(logs, &l)
				}
			}
			if len(logs) > 0 {
				if removed {
					deletedLogs = append(deletedLogs, logs)
				} else {
					rebirthLogs = append(rebirthLogs, logs)
				}
			}
		}
	)
	// Reduce the longer chain to the same number as the shorter one
	if oldBlock.NumberU64() > newBlock.NumberU64() {
		// Old chain is longer, gather all transactions and logs as deleted ones
		for ; oldBlock != nil && oldBlock.NumberU64() != newBlock.NumberU64(); oldBlock = bc.GetBlock(oldBlock.ParentHash(), oldBlock.NumberU64()-1) {
			oldChain = append(oldChain, oldBlock)
			deletedTxs = append(deletedTxs, oldBlock.Transactions()...)
			collectLogs(oldBlock.Hash(), true)
		}
	} else {
		// New chain is longer, stash all blocks away for subsequent insertion
		for ; newBlock != nil && newBlock.NumberU64() != oldBlock.NumberU64(); newBlock = bc.GetBlock(newBlock.ParentHash(), newBlock.NumberU64()-1) {
			newChain = append(newChain, newBlock)
		}
	}
	if oldBlock == nil {
		return &reorgData{err: errReorgOldChain}
	}
	if newBlock == nil {
		return &reorgData{err: errReorgNewChain}
	}
	// Both sides of the reorg are at the same number, reduce both until the common
	// ancestor is found
	for {
		// If the common ancestor was found, bail out
		if oldBlock.Hash() == newBlock.Hash() {
			commonBlock = oldBlock
			break
		}
		// Remove an old block as well as stash away a new block
		oldChain = append(oldChain, oldBlock)
		deletedTxs = append(deletedTxs, oldBlock.Transactions()...)
		collectLogs(oldBlock.Hash(), true)

		newChain = append(newChain, newBlock)

		// Step back with both chains
		oldBlock = bc.GetBlock(oldBlock.ParentHash(), oldBlock.NumberU64()-1)
		if oldBlock == nil {
			return &reorgData{err: errReorgOldChain}
		}
		newBlock = bc.GetBlock(newBlock.ParentHash(), newBlock.NumberU64()-1)
		if newBlock == nil {
			return &reorgData{err: errReorgNewChain}
		}
	}

	if len(oldChain) == 0 || len(newChain) == 0 {
		return &reorgData{err: errReorgImpossible}
	}
	return &reorgData{
		oldBlock:    oldBlock,
		newBlock:    newBlock,
		newChain:    newChain,
		oldChain:    oldChain,
		commonBlock: commonBlock,
		deletedTxs:  deletedTxs,
		deletedLogs: deletedLogs,
		rebirthLogs: rebirthLogs,
	}
}

// reorg takes two blocks, an old chain and a new chain and will reconstruct the
// blocks and inserts them to be part of the new canonical chain and accumulates
// potential missing transactions and post an event about them.
// If reorgData passed contains an a non-nil error, the method is expect to return it immediately.
// reorgData is NOT expected to ever return an error of its own, since reorg arbitration
// should happen externally.
// This kind-of-strange pattern is in place to allow the function to issue "special case" warning logs
// consistent with its behavior prior to refactoring.
func (bc *BlockChain) reorg(data *reorgData) error {
	if data.err != nil {
		if data.err == errReorgImpossible {
			log.Error("Impossible reorg, please file an issue", "oldnum", data.oldBlock.Number(), "oldhash", data.oldBlock.Hash(), "newnum", data.newBlock.Number(), "newhash", data.newBlock.Hash())
		}
		return data.err
	}
	var (
		addedTxs types.Transactions
		// mergeLogs returns a merged log slice with specified sort order.
		mergeLogs = func(logs [][]*types.Log, reverse bool) []*types.Log {
			var ret []*types.Log
			if reverse {
				for i := len(logs) - 1; i >= 0; i-- {
					ret = append(ret, logs[i]...)
				}
			} else {
				for i := 0; i < len(logs); i++ {
					ret = append(ret, logs[i]...)
				}
			}
			return ret
		}
		// collectLogs collects the logs that were generated or removed during
		// the processing of the block that corresponds with the given hash.
		// These logs are later announced as deleted or reborn
		collectLogs = func(hash common.Hash, removed bool) {
			number := bc.hc.GetBlockNumber(hash)
			if number == nil {
				return
			}
			receipts := rawdb.ReadReceipts(bc.db, hash, *number, bc.chainConfig)

			var logs []*types.Log
			for _, receipt := range receipts {
				for _, log := range receipt.Logs {
					l := *log
					if removed {
						l.Removed = true
					} else {
					}
					logs = append(logs, &l)
				}
			}
			if len(logs) > 0 {
				if removed {
					data.deletedLogs = append(data.deletedLogs, logs)
				} else {
					data.rebirthLogs = append(data.rebirthLogs, logs)
				}
			}
		}
	)

	// Ensure the user sees large reorgs
	logFn := log.Info
	msg := "Chain reorg detected"
	if len(data.oldChain) > 63 {
		msg = "Large chain reorg detected"
		logFn = log.Warn
	}
	logFn(msg, "number", data.commonBlock.Number(), "hash", data.commonBlock.Hash(),
		"drop", len(data.oldChain), "dropfrom", data.oldChain[0].Hash(), "add", len(data.newChain), "addfrom", data.newChain[0].Hash())
	blockReorgAddMeter.Mark(int64(len(data.newChain)))
	blockReorgDropMeter.Mark(int64(len(data.oldChain)))
	blockReorgMeter.Mark(1)

	// Insert the new chain(except the head block(reverse order)),
	// taking care of the proper incremental order.
	for i := len(data.newChain) - 1; i >= 1; i-- {
		// Insert the block in the canonical way, re-writing history
		bc.writeHeadBlock(data.newChain[i])

		// Collect reborn logs due to chain reorg
		collectLogs(data.newChain[i].Hash(), false)

		// Collect the new added transactions.
		addedTxs = append(addedTxs, data.newChain[i].Transactions()...)
	}
	// Delete useless indexes right now which includes the non-canonical
	// transaction indexes, canonical chain indexes which above the head.
	indexesBatch := bc.db.NewBatch()
	for _, tx := range types.TxDifference(data.deletedTxs, addedTxs) {
		rawdb.DeleteTxLookupEntry(indexesBatch, tx.Hash())
	}
	// Delete any canonical number assignments above the new head
	number := bc.CurrentBlock().NumberU64()
	for i := number + 1; ; i++ {
		hash := rawdb.ReadCanonicalHash(bc.db, i)
		if hash == (common.Hash{}) {
			break
		}
		rawdb.DeleteCanonicalHash(indexesBatch, i)
	}
	if err := indexesBatch.Write(); err != nil {
		log.Crit("Failed to delete useless indexes", "err", err)
	}
	// If any logs need to be fired, do it now. In theory we could avoid creating
	// this goroutine if there are no events to fire, but realistcally that only
	// ever happens if we're reorging empty blocks, which will only happen on idle
	// networks where performance is not an issue either way.
	if len(data.deletedLogs) > 0 {
		bc.rmLogsFeed.Send(RemovedLogsEvent{mergeLogs(data.deletedLogs, true)})
	}
	if len(data.rebirthLogs) > 0 {
		bc.logsFeed.Send(mergeLogs(data.rebirthLogs, false))
	}
	if len(data.oldChain) > 0 {
		for i := len(data.oldChain) - 1; i >= 0; i-- {
			bc.chainSideFeed.Send(ChainSideEvent{Block: data.oldChain[i]})
		}
	}
	return nil
}

func (bc *BlockChain) update() {
	futureTimer := time.NewTicker(5 * time.Second)
	defer futureTimer.Stop()
	for {
		select {
		case <-futureTimer.C:
			bc.procFutureBlocks()
		case <-bc.quit:
			return
		}
	}
}

// maintainTxIndex is responsible for the construction and deletion of the
// transaction index.
//
// User can use flag `txlookuplimit` to specify a "recentness" block, below
// which ancient tx indices get deleted. If `txlookuplimit` is 0, it means
// all tx indices will be reserved.
//
// The user can adjust the txlookuplimit value for each launch after fast
// sync, Geth will automatically construct the missing indices and delete
// the extra indices.
func (bc *BlockChain) maintainTxIndex(ancients uint64) {
	defer bc.wg.Done()

	// Before starting the actual maintenance, we need to handle a special case,
	// where user might init Geth with an external ancient database. If so, we
	// need to reindex all necessary transactions before starting to process any
	// pruning requests.
	if ancients > 0 {
		var from = uint64(0)
		if bc.txLookupLimit != 0 && ancients > bc.txLookupLimit {
			from = ancients - bc.txLookupLimit
		}
		rawdb.IndexTransactions(bc.db, from, ancients, bc.quit)
	}
	// indexBlocks reindexes or unindexes transactions depending on user configuration
	indexBlocks := func(tail *uint64, head uint64, done chan struct{}) {
		defer func() { done <- struct{}{} }()

		// If the user just upgraded Geth to a new version which supports transaction
		// index pruning, write the new tail and remove anything older.
		if tail == nil {
			if bc.txLookupLimit == 0 || head < bc.txLookupLimit {
				// Nothing to delete, write the tail and return
				rawdb.WriteTxIndexTail(bc.db, 0)
			} else {
				// Prune all stale tx indices and record the tx index tail
				rawdb.UnindexTransactions(bc.db, 0, head-bc.txLookupLimit+1, bc.quit)
			}
			return
		}
		// If a previous indexing existed, make sure that we fill in any missing entries
		if bc.txLookupLimit == 0 || head < bc.txLookupLimit {
			if *tail > 0 {
				rawdb.IndexTransactions(bc.db, 0, *tail, bc.quit)
			}
			return
		}
		// Update the transaction index to the new chain state
		if head-bc.txLookupLimit+1 < *tail {
			// Reindex a part of missing indices and rewind index tail to HEAD-limit
			rawdb.IndexTransactions(bc.db, head-bc.txLookupLimit+1, *tail, bc.quit)
		} else {
			// Unindex a part of stale indices and forward index tail to HEAD-limit
			rawdb.UnindexTransactions(bc.db, *tail, head-bc.txLookupLimit+1, bc.quit)
		}
	}
	// Any reindexing done, start listening to chain events and moving the index window
	var (
		done   chan struct{}                  // Non-nil if background unindexing or reindexing routine is active.
		headCh = make(chan ChainHeadEvent, 1) // Buffered to avoid locking up the event feed
	)
	sub := bc.SubscribeChainHeadEvent(headCh)
	if sub == nil {
		return
	}
	defer sub.Unsubscribe()

	for {
		select {
		case head := <-headCh:
			if done == nil {
				done = make(chan struct{})
				go indexBlocks(rawdb.ReadTxIndexTail(bc.db), head.Block.NumberU64(), done)
			}
		case <-done:
			done = nil
		case <-bc.quit:
			if done != nil {
				log.Info("Waiting background transaction indexer to exit")
				<-done
			}
			return
		}
	}
}

// BadBlocks returns a list of the last 'bad blocks' that the client has seen on the network
func (bc *BlockChain) BadBlocks() []*types.Block {
	blocks := make([]*types.Block, 0, bc.badBlocks.Len())
	for _, hash := range bc.badBlocks.Keys() {
		if blk, exist := bc.badBlocks.Peek(hash); exist {
			block := blk.(*types.Block)
			blocks = append(blocks, block)
		}
	}
	return blocks
}

// addBadBlock adds a bad block to the bad-block LRU cache
func (bc *BlockChain) addBadBlock(block *types.Block) {
	bc.badBlocks.Add(block.Hash(), block)
}

// reportBlock logs a bad block error.
func (bc *BlockChain) reportBlock(block *types.Block, receipts types.Receipts, err error) {
	bc.addBadBlock(block)

	var receiptString string
	for i, receipt := range receipts {
		receiptString += fmt.Sprintf("\t %d: cumulative: %v gas: %v contract: %v status: %v tx: %v logs: %v bloom: %x state: %x\n",
			i, receipt.CumulativeGasUsed, receipt.GasUsed, receipt.ContractAddress.Hex(),
			receipt.Status, receipt.TxHash.Hex(), receipt.Logs, receipt.Bloom, receipt.PostState)
	}
	log.Error(fmt.Sprintf(`
########## BAD BLOCK #########
Chain config: %v

Number: %v
Hash: 0x%x
%v

Error: %v
##############################
`, bc.chainConfig, block.Number(), block.Hash(), receiptString, err))
}

// InsertHeaderChain attempts to insert the given header chain in to the local
// chain, possibly creating a reorg. If an error is returned, it will return the
// index number of the failing header as well an error describing what went wrong.
//
// The verify parameter can be used to fine tune whether nonce verification
// should be done or not. The reason behind the optional check is because some
// of the header retrieval mechanisms already need to verify nonces, as well as
// because nonces can be verified sparsely, not needing to check each.
func (bc *BlockChain) InsertHeaderChain(chain []*types.Header, checkFreq int) (int, error) {
	start := time.Now()
	if i, err := bc.hc.ValidateHeaderChain(chain, checkFreq); err != nil {
		return i, err
	}

	// Make sure only one thread manipulates the chain at once
	bc.chainmu.Lock()
	defer bc.chainmu.Unlock()

	bc.wg.Add(1)
	defer bc.wg.Done()

	whFunc := func(header *types.Header) error {
		_, err := bc.hc.WriteHeader(header)
		return err
	}
	return bc.hc.InsertHeaderChain(chain, whFunc, start)
}

// CurrentHeader retrieves the current head header of the canonical chain. The
// header is retrieved from the HeaderChain's internal cache.
func (bc *BlockChain) CurrentHeader() *types.Header {
	return bc.hc.CurrentHeader()
}

// GetTd retrieves a block's total difficulty in the canonical chain from the
// database by hash and number, caching it if found.
func (bc *BlockChain) GetTd(hash common.Hash, number uint64) *big.Int {
	return bc.hc.GetTd(hash, number)
}

// GetTdByHash retrieves a block's total difficulty in the canonical chain from the
// database by hash, caching it if found.
func (bc *BlockChain) GetTdByHash(hash common.Hash) *big.Int {
	return bc.hc.GetTdByHash(hash)
}

// GetHeader retrieves a block header from the database by hash and number,
// caching it if found.
func (bc *BlockChain) GetHeader(hash common.Hash, number uint64) *types.Header {
	return bc.hc.GetHeader(hash, number)
}

// GetHeaderByHash retrieves a block header from the database by hash, caching it if
// found.
func (bc *BlockChain) GetHeaderByHash(hash common.Hash) *types.Header {
	return bc.hc.GetHeaderByHash(hash)
}

// HasHeader checks if a block header is present in the database or not, caching
// it if present.
func (bc *BlockChain) HasHeader(hash common.Hash, number uint64) bool {
	return bc.hc.HasHeader(hash, number)
}

// GetCanonicalHash returns the canonical hash for a given block number
func (bc *BlockChain) GetCanonicalHash(number uint64) common.Hash {
	return bc.hc.GetCanonicalHash(number)
}

// GetBlockHashesFromHash retrieves a number of block hashes starting at a given
// hash, fetching towards the genesis block.
func (bc *BlockChain) GetBlockHashesFromHash(hash common.Hash, max uint64) []common.Hash {
	return bc.hc.GetBlockHashesFromHash(hash, max)
}

// GetAncestor retrieves the Nth ancestor of a given block. It assumes that either the given block or
// a close ancestor of it is canonical. maxNonCanonical points to a downwards counter limiting the
// number of blocks to be individually checked before we reach the canonical chain.
//
// Note: ancestor == 0 returns the same block, 1 returns its parent and so on.
func (bc *BlockChain) GetAncestor(hash common.Hash, number, ancestor uint64, maxNonCanonical *uint64) (common.Hash, uint64) {
	return bc.hc.GetAncestor(hash, number, ancestor, maxNonCanonical)
}

// GetHeaderByNumber retrieves a block header from the database by number,
// caching it (associated with its hash) if found.
func (bc *BlockChain) GetHeaderByNumber(number uint64) *types.Header {
	return bc.hc.GetHeaderByNumber(number)
}

// GetTransactionLookup retrieves the lookup associate with the given transaction
// hash from the cache or database.
func (bc *BlockChain) GetTransactionLookup(hash common.Hash) *rawdb.LegacyTxLookupEntry {
	// Short circuit if the txlookup already in the cache, retrieve otherwise
	if lookup, exist := bc.txLookupCache.Get(hash); exist {
		return lookup.(*rawdb.LegacyTxLookupEntry)
	}
	tx, blockHash, blockNumber, txIndex := rawdb.ReadTransaction(bc.db, hash)
	if tx == nil {
		return nil
	}
	lookup := &rawdb.LegacyTxLookupEntry{BlockHash: blockHash, BlockIndex: blockNumber, Index: txIndex}
	bc.txLookupCache.Add(hash, lookup)
	return lookup
}

// Config retrieves the chain's fork configuration.
func (bc *BlockChain) Config() ctypes.ChainConfigurator { return bc.chainConfig }

// Engine retrieves the blockchain's consensus engine.
func (bc *BlockChain) Engine() consensus.Engine { return bc.engine }

// SubscribeRemovedLogsEvent registers a subscription of RemovedLogsEvent.
func (bc *BlockChain) SubscribeRemovedLogsEvent(ch chan<- RemovedLogsEvent) event.Subscription {
	return bc.scope.Track(bc.rmLogsFeed.Subscribe(ch))
}

// SubscribeChainEvent registers a subscription of ChainEvent.
func (bc *BlockChain) SubscribeChainEvent(ch chan<- ChainEvent) event.Subscription {
	return bc.scope.Track(bc.chainFeed.Subscribe(ch))
}

// SubscribeChainHeadEvent registers a subscription of ChainHeadEvent.
func (bc *BlockChain) SubscribeChainHeadEvent(ch chan<- ChainHeadEvent) event.Subscription {
	return bc.scope.Track(bc.chainHeadFeed.Subscribe(ch))
}

// SubscribeChainSideEvent registers a subscription of ChainSideEvent.
func (bc *BlockChain) SubscribeChainSideEvent(ch chan<- ChainSideEvent) event.Subscription {
	return bc.scope.Track(bc.chainSideFeed.Subscribe(ch))
}

// SubscribeLogsEvent registers a subscription of []*types.Log.
func (bc *BlockChain) SubscribeLogsEvent(ch chan<- []*types.Log) event.Subscription {
	return bc.scope.Track(bc.logsFeed.Subscribe(ch))
}

// SubscribeBlockProcessingEvent registers a subscription of bool where true means
// block processing has started while false means it has stopped.
func (bc *BlockChain) SubscribeBlockProcessingEvent(ch chan<- bool) event.Subscription {
	return bc.scope.Track(bc.blockProcFeed.Subscribe(ch))
}<|MERGE_RESOLUTION|>--- conflicted
+++ resolved
@@ -207,18 +207,12 @@
 	processor  Processor  // Block transaction processor interface
 	vmConfig   vm.Config
 
-<<<<<<< HEAD
 	badBlocks       *lru.Cache                     // Bad block cache
 	shouldPreserve  func(*types.Block) bool        // Function used to determine whether should preserve the given block.
 	terminateInsert func(common.Hash, uint64) bool // Testing hook used to terminate ancient receipt chain insertion.
+	writeLegacyJournal bool                           // Testing flag used to flush the snapshot journal in legacy format.
 
 	artificialFinalityEnabled int32 // toggles artificial finality features
-=======
-	badBlocks          *lru.Cache                     // Bad block cache
-	shouldPreserve     func(*types.Block) bool        // Function used to determine whether should preserve the given block.
-	terminateInsert    func(common.Hash, uint64) bool // Testing hook used to terminate ancient receipt chain insertion.
-	writeLegacyJournal bool                           // Testing flag used to flush the snapshot journal in legacy format.
->>>>>>> 70868b1e
 }
 
 // NewBlockChain returns a fully initialised block chain using information
