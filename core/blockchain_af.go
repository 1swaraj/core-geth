--- conflicted
+++ resolved
@@ -75,16 +75,12 @@
 // "Modified Exponential Subjective Scoring" used to prefer known chain segments
 // over later-to-come counterparts, especially proposed segments stretching far into the past.
 func (bc *BlockChain) ecbp1100(commonAncestor, current, proposed *types.Header) error {
-<<<<<<< HEAD
-	tdRatio := bc.getTDRatio(commonAncestor, current, proposed)
-=======
 
 	// Get the total difficulties of the proposed chain segment and the existing one.
 	commonAncestorTD := bc.GetTd(commonAncestor.Hash(), commonAncestor.Number.Uint64())
 	proposedParentTD := bc.GetTd(proposed.ParentHash, proposed.Number.Uint64()-1)
 	proposedTD := new(big.Int).Add(proposed.Difficulty, proposedParentTD)
 	localTD := bc.GetTd(current.Hash(), current.Number.Uint64())
->>>>>>> 5a50cee6
 
 	// if proposed_subchain_td * CURVE_FUNCTION_DENOMINATOR < get_curve_function_numerator(proposed.Time - commonAncestor.Time) * local_subchain_td.
 	proposedSubchainTD := new(big.Int).Sub(proposedTD, commonAncestorTD)
@@ -96,46 +92,31 @@
 
 	got := new(big.Int).Mul(proposedSubchainTD, ecbp1100PolynomialVCurveFunctionDenominator)
 
-<<<<<<< HEAD
-	if tdRatio < antiGravity {
-		// Using "b/a" here as "'B' chain vs. 'A' chain", where A is original (current), and B is proposed (new).
-		return fmt.Errorf(`%w: ECBP1100-MESS 🔒 status=rejected age=%v current.span=%v proposed.span=%v common.bno=%d current.bno=%d proposed.bno=%d tdratio=%0.6f < antigravity=%0.6f`,
+	prettyRatio, _ := new(big.Float).Quo(
+		new(big.Float).SetInt(got),
+		new(big.Float).SetInt(want),
+	).Float64()
+
+	if got.Cmp(want) < 0 {
+		return fmt.Errorf(`%w: ECBP1100-MESS 🔒 status=rejected age=%v current.span=%v proposed.span=%v common.bno=%d current.bno=%d proposed.bno=%d tdr/gravity=%0.6f`,
 			errReorgFinality,
 			common.PrettyAge(time.Unix(int64(commonAncestor.Time), 0)),
 			common.PrettyDuration(time.Duration(current.Time - commonAncestor.Time)*time.Second),
 			common.PrettyDuration(time.Duration(int32(x))*time.Second),
 			commonAncestor.Number.Uint64(),
 			current.Number.Uint64(), proposed.Number.Uint64(),
-			tdRatio, antiGravity,
-=======
-	prettyRatio, _ := new(big.Float).Quo(
-		new(big.Float).SetInt(got),
-		new(big.Float).SetInt(want),
-	).Float64()
-
-	if got.Cmp(want) < 0 {
-		return fmt.Errorf(`%w: ECBP1100-MESS 🔒 status=rejected age=%v blocks=%d rat=%0.6f`,
-			errReorgFinality,
-			common.PrettyAge(time.Unix(int64(commonAncestor.Time), 0)), proposed.Number.Uint64()-commonAncestor.Number.Uint64(),
 			prettyRatio,
->>>>>>> 5a50cee6
 		)
 	}
 	log.Info("ECBP1100-MESS 🔓",
 		"status", "accepted",
 		"age", common.PrettyAge(time.Unix(int64(commonAncestor.Time), 0)),
-<<<<<<< HEAD
 		"current.span", common.PrettyDuration(time.Duration(current.Time - commonAncestor.Time)*time.Second),
 		"proposed.span", common.PrettyDuration(time.Duration(int32(x))*time.Second),
 		"common.bno", commonAncestor.Number.Uint64(),
 		"current.bno", current.Number.Uint64(),
 		"proposed.bno", proposed.Number.Uint64(),
-		"tdratio", tdRatio,
-		"antigravity", antiGravity,
-=======
-		"blocks", proposed.Number.Uint64()-commonAncestor.Number.Uint64(),
-		"rat", prettyRatio,
->>>>>>> 5a50cee6
+		"tdr/gravity", prettyRatio,
 	)
 	return nil
 }
