// Copyright 2015 The go-ethereum Authors
// This file is part of the go-ethereum library.
//
// The go-ethereum library is free software: you can redistribute it and/or modify
// it under the terms of the GNU Lesser General Public License as published by
// the Free Software Foundation, either version 3 of the License, or
// (at your option) any later version.
//
// The go-ethereum library is distributed in the hope that it will be useful,
// but WITHOUT ANY WARRANTY; without even the implied warranty of
// MERCHANTABILITY or FITNESS FOR A PARTICULAR PURPOSE. See the
// GNU Lesser General Public License for more details.
//
// You should have received a copy of the GNU Lesser General Public License
// along with the go-ethereum library. If not, see <http://www.gnu.org/licenses/>.

package core

import (
	"fmt"

	"github.com/ethereum/go-ethereum/common"
	"github.com/ethereum/go-ethereum/consensus"
	"github.com/ethereum/go-ethereum/consensus/misc"
	"github.com/ethereum/go-ethereum/core/state"
	"github.com/ethereum/go-ethereum/core/types"
	"github.com/ethereum/go-ethereum/core/vm"
	"github.com/ethereum/go-ethereum/crypto"
	"github.com/ethereum/go-ethereum/params/types/ctypes"
)

// StateProcessor is a basic Processor, which takes care of transitioning
// state from one point to another.
//
// StateProcessor implements Processor.
type StateProcessor struct {
	config ctypes.ChainConfigurator // Chain configuration options
	bc     *BlockChain              // Canonical block chain
	engine consensus.Engine         // Consensus engine used for block rewards
}

// NewStateProcessor initialises a new StateProcessor.
func NewStateProcessor(config ctypes.ChainConfigurator, bc *BlockChain, engine consensus.Engine) *StateProcessor {
	return &StateProcessor{
		config: config,
		bc:     bc,
		engine: engine,
	}
}

// Process processes the state changes according to the Ethereum rules by running
// the transaction messages using the statedb and applying any rewards to both
// the processor (coinbase) and any included uncles.
//
// Process returns the receipts and logs accumulated during the process and
// returns the amount of gas that was used in the process. If any of the
// transactions failed to execute due to insufficient gas it will return an error.
func (p *StateProcessor) Process(block *types.Block, statedb *state.StateDB, cfg vm.Config) (types.Receipts, []*types.Log, uint64, error) {
	var (
		receipts types.Receipts
		usedGas  = new(uint64)
		header   = block.Header()
		allLogs  []*types.Log
		gp       = new(GasPool).AddGas(block.GasLimit())
	)
	// Mutate the block and state according to any hard-fork specs
	isDAOSupport := p.config.IsEnabled(p.config.GetEthashEIP779Transition, block.Number())
	if isDAOSupport {
		if daoNumber := p.config.GetEthashEIP779Transition(); daoNumber != nil && *daoNumber == block.NumberU64() {
			misc.ApplyDAOHardFork(statedb)
		}
	}
	blockContext := NewEVMBlockContext(header, p.bc, nil)
	vmenv := vm.NewEVM(blockContext, vm.TxContext{}, statedb, p.config, cfg)
	// Iterate over and process the individual transactions
	for i, tx := range block.Transactions() {
		msg, err := tx.AsMessage(types.MakeSigner(p.config, header.Number))
		if err != nil {
			return nil, nil, 0, err
		}
		statedb.Prepare(tx.Hash(), block.Hash(), i)
		receipt, err := applyTransaction(msg, p.config, p.bc, nil, gp, statedb, header, tx, usedGas, vmenv)
		if err != nil {
			return nil, nil, 0, fmt.Errorf("could not apply tx %d [%v]: %w", i, tx.Hash().Hex(), err)
		}
		receipts = append(receipts, receipt)
		allLogs = append(allLogs, receipt.Logs...)
	}
	// Finalize the block, applying any consensus engine specific extras (e.g. block rewards)
	p.engine.Finalize(p.bc, header, statedb, block.Transactions(), block.Uncles())

	return receipts, allLogs, *usedGas, nil
}

<<<<<<< HEAD
// ApplyTransaction attempts to apply a transaction to the given state database
// and uses the input parameters for its environment. It returns the receipt
// for the transaction, gas used and an error if the transaction failed,
// indicating the block was invalid.
func ApplyTransaction(config ctypes.ChainConfigurator, bc ChainContext, author *common.Address, gp *GasPool, statedb *state.StateDB, header *types.Header, tx *types.Transaction, usedGas *uint64, cfg vm.Config) (*types.Receipt, error) {
	msg, err := tx.AsMessage(types.MakeSigner(config, header.Number))
	if err != nil {
		return nil, err
	}
	// Create a new context to be used in the EVM environment
	context := NewEVMContext(msg, header, bc, author)
	// Create a new environment which holds all relevant information
	// about the transaction and calling mechanisms.
	vmenv := vm.NewEVM(context, statedb, config, cfg)

	if config.IsEnabled(config.GetEIP2929Transition, header.Number) {
		statedb.AddAddressToAccessList(msg.From())
		if dst := msg.To(); dst != nil {
			statedb.AddAddressToAccessList(*dst)
			// If it's a create-tx, the destination will be added inside evm.create
		}
		for addr := range vm.PrecompiledContractsForConfig(config, header.Number) {
			statedb.AddAddressToAccessList(addr)
		}
	}
=======
func applyTransaction(msg types.Message, config *params.ChainConfig, bc ChainContext, author *common.Address, gp *GasPool, statedb *state.StateDB, header *types.Header, tx *types.Transaction, usedGas *uint64, evm *vm.EVM) (*types.Receipt, error) {
	// Create a new context to be used in the EVM environment.
	txContext := NewEVMTxContext(msg)
	evm.Reset(txContext, statedb)
>>>>>>> c2d2f4ed

	// Apply the transaction to the current state (included in the env).
	result, err := ApplyMessage(evm, msg, gp)
	if err != nil {
		return nil, err
	}

	// Update the state with pending changes.
	var root []byte
	eip161d := config.IsEnabled(config.GetEIP161dTransition, header.Number)
	if config.IsEnabled(config.GetEIP658Transition, header.Number) {
		statedb.Finalise(eip161d)
	} else {
		root = statedb.IntermediateRoot(eip161d).Bytes()
	}
	*usedGas += result.UsedGas

	// Create a new receipt for the transaction, storing the intermediate root and gas used
	// by the tx.
	receipt := &types.Receipt{Type: tx.Type(), PostState: root, CumulativeGasUsed: *usedGas}
	if result.Failed() {
		receipt.Status = types.ReceiptStatusFailed
	} else {
		receipt.Status = types.ReceiptStatusSuccessful
	}
	receipt.TxHash = tx.Hash()
	receipt.GasUsed = result.UsedGas

	// If the transaction created a contract, store the creation address in the receipt.
	if msg.To() == nil {
		receipt.ContractAddress = crypto.CreateAddress(evm.TxContext.Origin, tx.Nonce())
	}

	// Set the receipt logs and create the bloom filter.
	receipt.Logs = statedb.GetLogs(tx.Hash())
	receipt.Bloom = types.CreateBloom(types.Receipts{receipt})
	receipt.BlockHash = statedb.BlockHash()
	receipt.BlockNumber = header.Number
	receipt.TransactionIndex = uint(statedb.TxIndex())
	return receipt, err
}

// ApplyTransaction attempts to apply a transaction to the given state database
// and uses the input parameters for its environment. It returns the receipt
// for the transaction, gas used and an error if the transaction failed,
// indicating the block was invalid.
func ApplyTransaction(config *params.ChainConfig, bc ChainContext, author *common.Address, gp *GasPool, statedb *state.StateDB, header *types.Header, tx *types.Transaction, usedGas *uint64, cfg vm.Config) (*types.Receipt, error) {
	msg, err := tx.AsMessage(types.MakeSigner(config, header.Number))
	if err != nil {
		return nil, err
	}
	// Create a new context to be used in the EVM environment
	blockContext := NewEVMBlockContext(header, bc, author)
	vmenv := vm.NewEVM(blockContext, vm.TxContext{}, statedb, config, cfg)
	return applyTransaction(msg, config, bc, author, gp, statedb, header, tx, usedGas, vmenv)
}<|MERGE_RESOLUTION|>--- conflicted
+++ resolved
@@ -92,38 +92,10 @@
 	return receipts, allLogs, *usedGas, nil
 }
 
-<<<<<<< HEAD
-// ApplyTransaction attempts to apply a transaction to the given state database
-// and uses the input parameters for its environment. It returns the receipt
-// for the transaction, gas used and an error if the transaction failed,
-// indicating the block was invalid.
-func ApplyTransaction(config ctypes.ChainConfigurator, bc ChainContext, author *common.Address, gp *GasPool, statedb *state.StateDB, header *types.Header, tx *types.Transaction, usedGas *uint64, cfg vm.Config) (*types.Receipt, error) {
-	msg, err := tx.AsMessage(types.MakeSigner(config, header.Number))
-	if err != nil {
-		return nil, err
-	}
-	// Create a new context to be used in the EVM environment
-	context := NewEVMContext(msg, header, bc, author)
-	// Create a new environment which holds all relevant information
-	// about the transaction and calling mechanisms.
-	vmenv := vm.NewEVM(context, statedb, config, cfg)
-
-	if config.IsEnabled(config.GetEIP2929Transition, header.Number) {
-		statedb.AddAddressToAccessList(msg.From())
-		if dst := msg.To(); dst != nil {
-			statedb.AddAddressToAccessList(*dst)
-			// If it's a create-tx, the destination will be added inside evm.create
-		}
-		for addr := range vm.PrecompiledContractsForConfig(config, header.Number) {
-			statedb.AddAddressToAccessList(addr)
-		}
-	}
-=======
-func applyTransaction(msg types.Message, config *params.ChainConfig, bc ChainContext, author *common.Address, gp *GasPool, statedb *state.StateDB, header *types.Header, tx *types.Transaction, usedGas *uint64, evm *vm.EVM) (*types.Receipt, error) {
+func applyTransaction(msg types.Message, config ctypes.ChainConfigurator, bc ChainContext, author *common.Address, gp *GasPool, statedb *state.StateDB, header *types.Header, tx *types.Transaction, usedGas *uint64, evm *vm.EVM) (*types.Receipt, error) {
 	// Create a new context to be used in the EVM environment.
 	txContext := NewEVMTxContext(msg)
 	evm.Reset(txContext, statedb)
->>>>>>> c2d2f4ed
 
 	// Apply the transaction to the current state (included in the env).
 	result, err := ApplyMessage(evm, msg, gp)
@@ -170,7 +142,7 @@
 // and uses the input parameters for its environment. It returns the receipt
 // for the transaction, gas used and an error if the transaction failed,
 // indicating the block was invalid.
-func ApplyTransaction(config *params.ChainConfig, bc ChainContext, author *common.Address, gp *GasPool, statedb *state.StateDB, header *types.Header, tx *types.Transaction, usedGas *uint64, cfg vm.Config) (*types.Receipt, error) {
+func ApplyTransaction(config ctypes.ChainConfigurator, bc ChainContext, author *common.Address, gp *GasPool, statedb *state.StateDB, header *types.Header, tx *types.Transaction, usedGas *uint64, cfg vm.Config) (*types.Receipt, error) {
 	msg, err := tx.AsMessage(types.MakeSigner(config, header.Number))
 	if err != nil {
 		return nil, err
