--- conflicted
+++ resolved
@@ -52,25 +52,11 @@
 	valid   bool // indication whether the retrieved operation is valid and known
 	reverts bool // determines whether the operation reverts state (implicitly halts)
 	returns bool // determines whether the operations sets the return data content
-
-<<<<<<< HEAD
 }
-=======
-var (
-	frontierInstructionSet         = newFrontierInstructionSet()
-	homesteadInstructionSet        = newHomesteadInstructionSet()
-	tangerineWhistleInstructionSet = newTangerineWhistleInstructionSet()
-	spuriousDragonInstructionSet   = newSpuriousDragonInstructionSet()
-	byzantiumInstructionSet        = newByzantiumInstructionSet()
-	constantinopleInstructionSet   = newConstantinopleInstructionSet()
-	istanbulInstructionSet         = newIstanbulInstructionSet()
-)
->>>>>>> a718daa6
 
 // JumpTable contains the EVM opcodes supported at a given fork.
 type JumpTable [256]operation
 
-<<<<<<< HEAD
 // instructionSetForConfig determines an instruction set for the vm using
 // the chain config params and a current block number
 func instructionSetForConfig(config *params.ChainConfig, bn *big.Int) JumpTable {
@@ -88,37 +74,6 @@
 			valid:       true,
 			returns:     true,
 		}
-=======
-// newIstanbulInstructionSet returns the frontier, homestead
-// byzantium, contantinople and petersburg instructions.
-func newIstanbulInstructionSet() JumpTable {
-	instructionSet := newConstantinopleInstructionSet()
-
-	enable1344(&instructionSet) // ChainID opcode - https://eips.ethereum.org/EIPS/eip-1344
-	enable1884(&instructionSet) // Reprice reader opcodes - https://eips.ethereum.org/EIPS/eip-1884
-	enable2200(&instructionSet) // Net metered SSTORE - https://eips.ethereum.org/EIPS/eip-2200
-
-	return instructionSet
-}
-
-// newConstantinopleInstructionSet returns the frontier, homestead
-// byzantium and contantinople instructions.
-func newConstantinopleInstructionSet() JumpTable {
-	instructionSet := newByzantiumInstructionSet()
-	instructionSet[SHL] = operation{
-		execute:     opSHL,
-		constantGas: GasFastestStep,
-		minStack:    minStack(2, 1),
-		maxStack:    maxStack(2, 1),
-		valid:       true,
-	}
-	instructionSet[SHR] = operation{
-		execute:     opSHR,
-		constantGas: GasFastestStep,
-		minStack:    minStack(2, 1),
-		maxStack:    maxStack(2, 1),
-		valid:       true,
->>>>>>> a718daa6
 	}
 	// Spurious Dragon
 	if config.IsEIP150(bn) {
@@ -147,7 +102,6 @@
 			returns:    true,
 		}
 	}
-<<<<<<< HEAD
 	if config.IsEIP214F(bn) {
 		instructionSet[STATICCALL] = operation{
 			execute:     opStaticCall,
@@ -159,24 +113,6 @@
 			valid:       true,
 			returns:     true,
 		}
-=======
-	return instructionSet
-}
-
-// newByzantiumInstructionSet returns the frontier, homestead and
-// byzantium instructions.
-func newByzantiumInstructionSet() JumpTable {
-	instructionSet := newSpuriousDragonInstructionSet()
-	instructionSet[STATICCALL] = operation{
-		execute:     opStaticCall,
-		constantGas: params.CallGasEIP150,
-		dynamicGas:  gasStaticCall,
-		minStack:    minStack(6, 1),
-		maxStack:    maxStack(6, 1),
-		memorySize:  memoryStaticCall,
-		valid:       true,
-		returns:     true,
->>>>>>> a718daa6
 	}
 	if config.IsEIP211F(bn) {
 		instructionSet[RETURNDATASIZE] = operation{
@@ -233,7 +169,6 @@
 			returns:     true,
 		}
 	}
-<<<<<<< HEAD
 	if config.IsEIP1052F(bn) {
 		instructionSet[EXTCODEHASH] = operation{
 			execute:     opExtCodeHash,
@@ -242,57 +177,21 @@
 			maxStack:    maxStack(1, 1),
 			valid:       true,
 		}
-=======
+	}
+	if config.IsEIP1344F(bn) {
+		enable1344(&instructionSet) // ChainID opcode - https://eips.ethereum.org/EIPS/eip-1344
+	}
+	if config.IsEIP1884F(bn) {
+		enable1884(&instructionSet) // Reprice reader opcodes - https://eips.ethereum.org/EIPS/eip-1884
+	}
+	if config.IsEIP2200F(bn) {
+		enable2200(&instructionSet) // Net metered SSTORE - https://eips.ethereum.org/EIPS/eip-2200
+	}
 	return instructionSet
 }
 
-// EIP 158 a.k.a Spurious Dragon
-func newSpuriousDragonInstructionSet() JumpTable {
-	instructionSet := newTangerineWhistleInstructionSet()
-	instructionSet[EXP].dynamicGas = gasExpEIP158
-	return instructionSet
-
-}
-
-// EIP 150 a.k.a Tangerine Whistle
-func newTangerineWhistleInstructionSet() JumpTable {
-	instructionSet := newHomesteadInstructionSet()
-	instructionSet[BALANCE].constantGas = params.BalanceGasEIP150
-	instructionSet[EXTCODESIZE].constantGas = params.ExtcodeSizeGasEIP150
-	instructionSet[SLOAD].constantGas = params.SloadGasEIP150
-	instructionSet[EXTCODECOPY].constantGas = params.ExtcodeCopyBaseEIP150
-	instructionSet[CALL].constantGas = params.CallGasEIP150
-	instructionSet[CALLCODE].constantGas = params.CallGasEIP150
-	instructionSet[DELEGATECALL].constantGas = params.CallGasEIP150
-	return instructionSet
-}
-
-// newHomesteadInstructionSet returns the frontier and homestead
-// instructions that can be executed during the homestead phase.
-func newHomesteadInstructionSet() JumpTable {
-	instructionSet := newFrontierInstructionSet()
-	instructionSet[DELEGATECALL] = operation{
-		execute:     opDelegateCall,
-		dynamicGas:  gasDelegateCall,
-		constantGas: params.CallGasFrontier,
-		minStack:    minStack(6, 1),
-		maxStack:    maxStack(6, 1),
-		memorySize:  memoryDelegateCall,
-		valid:       true,
-		returns:     true,
->>>>>>> a718daa6
-	}
-	return instructionSet
-}
-
-<<<<<<< HEAD
 // newBaseInstructionSet returns Frontier instructions
 func newBaseInstructionSet() JumpTable {
-=======
-// newFrontierInstructionSet returns the frontier instructions
-// that can be executed during the frontier phase.
-func newFrontierInstructionSet() JumpTable {
->>>>>>> a718daa6
 	return JumpTable{
 		STOP: {
 			execute:     opStop,
