package core

import (
	"fmt"
	"image/color"
	"log"
	"math"
	"math/big"
	"math/rand"
	"testing"
	"time"

	"github.com/ethereum/go-ethereum/common"
<<<<<<< HEAD
	emath "github.com/ethereum/go-ethereum/common/math"
=======
>>>>>>> 41ee136f
	"github.com/ethereum/go-ethereum/consensus/ethash"
	"github.com/ethereum/go-ethereum/core/rawdb"
	"github.com/ethereum/go-ethereum/core/types"
	"github.com/ethereum/go-ethereum/core/vm"
	"github.com/ethereum/go-ethereum/params"
	"github.com/ethereum/go-ethereum/params/vars"
	exrand "golang.org/x/exp/rand"
	"gonum.org/v1/gonum/stat/distuv"
	"gonum.org/v1/plot"
	"gonum.org/v1/plot/plotter"
	"gonum.org/v1/plot/vg"
	"gonum.org/v1/plot/vg/draw"
)

<<<<<<< HEAD
func init() {
	rand.Seed(time.Now().UnixNano())
}

var yuckyGlobalTestEnableMess = false

func runMESSTest(t *testing.T, easyL, hardL, caN int, easyT, hardT int64) (hardHead bool, err error) {
=======
func runMESSTest2(t *testing.T, enableMess bool, easyL, hardL, caN int, easyT, hardT int64) (hardHead bool, err error, hard, easy []*types.Block) {
>>>>>>> 41ee136f
	// Generate the original common chain segment and the two competing forks
	engine := ethash.NewFaker()

	db := rawdb.NewMemoryDatabase()
	genesis := params.DefaultMessNetGenesisBlock()
	genesisB := MustCommitGenesis(db, genesis)

	chain, err := NewBlockChain(db, nil, genesis.Config, engine, vm.Config{}, nil, nil)
	if err != nil {
		t.Fatal(err)
	}
	defer chain.Stop()
	chain.EnableArtificialFinality(enableMess)

	easy, _ = GenerateChain(genesis.Config, genesisB, engine, db, easyL, func(i int, b *BlockGen) {
		b.SetNonce(types.EncodeNonce(uint64(rand.Int63n(math.MaxInt64))))
		b.OffsetTime(easyT)
	})
	commonAncestor := easy[caN-1]
	hard, _ = GenerateChain(genesis.Config, commonAncestor, engine, db, hardL, func(i int, b *BlockGen) {
		b.SetNonce(types.EncodeNonce(uint64(rand.Int63n(math.MaxInt64))))
		b.OffsetTime(hardT)
	})

	if _, err := chain.InsertChain(easy); err != nil {
		t.Fatal(err)
	}
	_, err = chain.InsertChain(hard)
	hardHead = chain.CurrentBlock().Hash() == hard[len(hard)-1].Hash()
	return
}

<<<<<<< HEAD
func runMESSTest2(t *testing.T, easyL, hardL, caN int, easyT, hardT int64) (hardHead bool, err error, hard, easy []*types.Block) {
	// Generate the original common chain segment and the two competing forks
	engine := ethash.NewFaker()

	db := rawdb.NewMemoryDatabase()
	genesis := params.DefaultMessNetGenesisBlock()
	genesisB := MustCommitGenesis(db, genesis)

	chain, err := NewBlockChain(db, nil, genesis.Config, engine, vm.Config{}, nil, nil)
	if err != nil {
		t.Fatal(err)
	}
	defer chain.Stop()
	chain.EnableArtificialFinality(yuckyGlobalTestEnableMess)

	easy, _ = GenerateChain(genesis.Config, genesisB, engine, db, easyL, func(i int, b *BlockGen) {
		b.SetNonce(types.EncodeNonce(uint64(rand.Int63n(math.MaxInt64))))
		b.OffsetTime(easyT)
	})
	commonAncestor := easy[caN-1]
	hard, _ = GenerateChain(genesis.Config, commonAncestor, engine, db, hardL, func(i int, b *BlockGen) {
		b.SetNonce(types.EncodeNonce(uint64(rand.Int63n(math.MaxInt64))))
		b.OffsetTime(hardT)
	})

	if _, err := chain.InsertChain(easy); err != nil {
		t.Fatal(err)
	}
	_, err = chain.InsertChain(hard)
	hardHead = chain.CurrentBlock().Hash() == hard[len(hard)-1].Hash()
	return
}

func TestBlockChain_AF_ECBP1100_NormalLimit(t *testing.T) {
	// Generate the original common chain segment and the two competing forks
	engine := ethash.NewFaker()

	db := rawdb.NewMemoryDatabase()
	genesis := params.DefaultMessNetGenesisBlock()
	genesisB := MustCommitGenesis(db, genesis)

	chain, err := NewBlockChain(db, nil, genesis.Config, engine, vm.Config{}, nil, nil)
	if err != nil {
		t.Fatal(err)
	}
	defer chain.Stop()
	chain.EnableArtificialFinality(true)

	withPoisson := false
	poisson := distuv.Poisson{Lambda: 13, Src: exrand.NewSource(uint64(time.Now().UnixNano()))}
	easy, _ := GenerateChain(genesis.Config, genesisB, engine, db, 1000, func(i int, b *BlockGen) {
		b.SetNonce(types.EncodeNonce(uint64(rand.Int63n(math.MaxInt64))))

		if withPoisson {
			b.OffsetTime(int64(poisson.Rand())-10)
		} else {
			b.OffsetTime(17)
		}
	})

	for i := 1; ; i++ {
		chain.Reset()
		if _, err := chain.InsertChain(easy); err != nil {
			t.Fatal(err)
		}

		commonAncestor := easy[len(easy)-i-1]
		hard, _ := GenerateChain(genesis.Config, commonAncestor, engine, db, i, func(it int, b *BlockGen) {
			b.SetNonce(types.EncodeNonce(uint64(rand.Int63n(math.MaxInt64))))
			// MAY CHANGEME to use different marginal difficulty weights
			// Using 'if it == 0' installs 1 block having greater difficulty,
			// using 'if it < 2' installs 2 blocks having greater difficulty, etc.
			if it < 1 {
				b.OffsetTime(-2)
			} else {
				b.OffsetTime(3)
			}
		})
		hardHead := hard[len(hard)-1]
		t.Log(i, len(easy), chain.CurrentBlock().NumberU64(), commonAncestor.NumberU64(), len(hard), hardHead.NumberU64())

		n, err := chain.InsertChain(hard)

		if err != nil {
			t.Fatal(err)
		}
		if chain.CurrentBlock().Hash() != hardHead.Hash() {
			t.Log(n, i)
			break
		}

	}
}

func TestBlockChain_AF_ECBP1100(t *testing.T) {
	t.Skip("These have been disused as of the sinusoidal -> cubic change.")
	yuckyGlobalTestEnableMess = true
	defer func() {
		yuckyGlobalTestEnableMess = false
	}()
=======
func TestBlockChain_AF_ECBP1100_2(t *testing.T) {
	offsetGreaterDifficulty := int64(-2) // 1..8 = -9..-2
	offsetSameDifficulty := int64(0)     // 9..17 = -1..8
	offsetWorseDifficulty := int64(8)    // 18..
>>>>>>> 41ee136f

	cases := []struct {
		easyLen, hardLen, commonAncestorN int
		easyOffset, hardOffset            int64
		hardGetsHead, accepted            bool
	}{
		// NOTE: Random coin tosses involved for equivalent difficulty.
		// Short trials for those are skipped.

		{
			1000, 30, 970,
			0, offsetSameDifficulty, // same difficulty
			false, true,
		},

		{
			1000, 1, 999,
			0, offsetWorseDifficulty, // worse! difficulty
			false, true,
		},
		{
			1000, 1, 999,
			0, offsetGreaterDifficulty, // better difficulty
			true, true,
		},
		{
			1000, 5, 995,
			0, offsetGreaterDifficulty,
			true, true,
		},
		{
			1000, 25, 975,
			0, offsetGreaterDifficulty,
			false, true,
		},
		{
			1000, 30, 970,
			0, offsetGreaterDifficulty,
			false, true,
		},
		{
			1000, 50, 950,
			0, offsetGreaterDifficulty,
			false, true,
		},
		{
			1000, 50, 950,
			0, offsetGreaterDifficulty,
			false, true,
		},
		{
			1000, 1000, 900,
			0, offsetGreaterDifficulty,
			true, true,
		},
<<<<<<< HEAD
	}

	for i, c := range cases {
		hardHead, err := runMESSTest(t, c.easyLen, c.hardLen, c.commonAncestorN, c.easyOffset, c.hardOffset)
		if (err != nil && c.accepted) || (err == nil && !c.accepted) || (hardHead != c.hardGetsHead) {
			t.Errorf("case=%d [easy=%d hard=%d ca=%d eo=%d ho=%d] want.accepted=%v want.hardHead=%v got.hardHead=%v err=%v",
				i,
				c.easyLen, c.hardLen, c.commonAncestorN, c.easyOffset, c.hardOffset,
				c.accepted, c.hardGetsHead, hardHead, err)
		}
	}
}

func TestBlockChain_AF_ECBP1100_2(t *testing.T) {
	yuckyGlobalTestEnableMess = true
	defer func() {
		yuckyGlobalTestEnableMess = false
	}()

	offsetGreaterDifficulty, offsetSameDifficulty, offsetWorseDifficulty := /* 1..8 = -9..-2 */ int64(-2) /* 9..17 = -1..8 */, int64(0) /* 18..*/, int64(8)

	cases := []struct {
		easyLen, hardLen, commonAncestorN int
		easyOffset, hardOffset            int64
		hardGetsHead, accepted            bool
	}{
		// NOTE: Random coin tosses involved for equivalent difficulty.
		// Short trials for those are skipped.

		{
			1000, 30, 970,
			0, offsetSameDifficulty, // same difficulty
			false, true,
		},

		{
			1000, 1, 999,
			0, offsetWorseDifficulty, // worse! difficulty
			false, true,
		},
		{
			1000, 1, 999,
			0, offsetGreaterDifficulty, // better difficulty
			true, true,
		},
		{
			1000, 5, 995,
=======
		{
			1000, 2000, 800,
			0, offsetGreaterDifficulty,
			true, true,
		},
		{
			1000, 2000, 700,
>>>>>>> 41ee136f
			0, offsetGreaterDifficulty,
			true, true,
		},
		{
<<<<<<< HEAD
			1000, 25, 975,
			0, offsetGreaterDifficulty,
			false, true,
		},
		{
			1000, 30, 970,
			0, offsetGreaterDifficulty,
			false, true,
		},
		{
			1000, 50, 950,
			0, offsetGreaterDifficulty,
			false, true,
		},
		{
			1000, 50, 950,
			0, offsetGreaterDifficulty,
			false, true,
		},
		{
			1000, 1000, 900,
			0, offsetGreaterDifficulty,
			true, true,
		},
		{
			1000, 2000, 800,
			0, offsetGreaterDifficulty,
			true, true,
		},
		{
			1000, 2000, 700,
			0, offsetGreaterDifficulty,
			true, true,
		},
		{
			1000, 2000, 700,
			0, offsetGreaterDifficulty,
			true, true,
=======
			1000, 2000, 700,
			0, offsetGreaterDifficulty,
			true, true,
		},
		{
			1000, 999, 1,
			0, offsetGreaterDifficulty,
			false, true,
>>>>>>> 41ee136f
		},
		{
			1000, 999, 1,
			0, offsetGreaterDifficulty,
<<<<<<< HEAD
			false, true,
		},
		{
			1000, 999, 1,
			0, offsetGreaterDifficulty,
=======
>>>>>>> 41ee136f
			false, true,
		},
		{
			1000, 500, 500,
			0, offsetGreaterDifficulty,
			false, true,
		},
		{
			1000, 500, 500,
			0, offsetGreaterDifficulty,
			false, true,
		},
		{
			1000, 300, 700,
			0, offsetGreaterDifficulty,
			false, true,
		},
		{
			1000, 600, 700,
			0, offsetGreaterDifficulty,
			true, true,
		},
		// Will pass, takes a long time.
		// {
		// 	5000, 4000, 1000,
		// 	0, -2,
		// 	true, true,
		// },
	}

	for i, c := range cases {
<<<<<<< HEAD
		hardHead, err, hard, easy := runMESSTest2(t, c.easyLen, c.hardLen, c.commonAncestorN, c.easyOffset, c.hardOffset)
=======
		hardHead, err, hard, easy := runMESSTest2(t, true, c.easyLen, c.hardLen, c.commonAncestorN, c.easyOffset, c.hardOffset)
>>>>>>> 41ee136f

		ee, hh := easy[len(easy)-1], hard[len(hard)-1]
		rat, _ := new(big.Float).Quo(
			new(big.Float).SetInt(hh.Difficulty()),
			new(big.Float).SetInt(ee.Difficulty()),
		).Float64()

		logf := fmt.Sprintf("case=%d [easy=%d hard=%d ca=%d eo=%d ho=%d] drat=%0.6f span=%v hardHead(w|g)=%v|%v err=%v",
			i,
			c.easyLen, c.hardLen, c.commonAncestorN, c.easyOffset, c.hardOffset,
			rat,
			common.PrettyDuration(time.Second*time.Duration(10*(c.easyLen-c.commonAncestorN))),
			c.hardGetsHead, hardHead, err)

		if (err != nil && c.accepted) || (err == nil && !c.accepted) || (hardHead != c.hardGetsHead) {
			t.Error("FAIL", logf)
		} else {
			t.Log("PASS", logf)
		}
	}
}

<<<<<<< HEAD
func TestDifficultyDelta(t *testing.T) {

	parent := &types.Header{
		Number:     big.NewInt(1_000_000),
		Difficulty: params.DefaultMessNetGenesisBlock().Difficulty,
		Time:       uint64(time.Now().Unix()),
		UncleHash:  types.EmptyUncleHash,
	}

	data := plotter.XYs{}

	for i := uint64(1); i <= 60; i++ {
		nextTime := parent.Time + i
		d := ethash.CalcDifficulty(params.MessNetConfig, nextTime, parent)

		rat, _ := new(big.Float).Quo(
			new(big.Float).SetInt(d),
			new(big.Float).SetInt(parent.Difficulty),
		).Float64()

		t.Log(i, rat)
		data = append(data, plotter.XY{X: float64(i), Y: rat})
	}

	p, err := plot.New()
	if err != nil {
		log.Panic(err)
	}
	p.Title.Text = "Block Difficulty Delta by Timestamp Offset"
	p.X.Label.Text = "Timestamp Offset"
	p.Y.Label.Text = "Relative Difficulty (child/parent)"

	dataScatter, _ := plotter.NewScatter(data)
	p.Add(dataScatter)

	if err := p.Save(800, 600, "difficulty-adjustments.png"); err != nil {
		t.Fatal(err)
	}
}

func TestPlotDifficultyRateOfChangeToTarget(t *testing.T) {

}

func TestBlockChain_GenerateMESSPlot(t *testing.T) {
	// t.Skip("This test plots graph of chain acceptance for visualization.")

	easyLen := 500
	maxHardLen := 400
=======
/*
TestAFKnownBlock tests that AF functionality works for chain re-insertions.
>>>>>>> 41ee136f

Chain re-insertions use BlockChain.writeKnownBlockAsHead, where first-pass insertions
will hit writeBlockWithState.

<<<<<<< HEAD
		accepteds := plotter.XYs{}
		rejecteds := plotter.XYs{}
		sides := plotter.XYs{}

		for i := 1; i <= maxHardLen; i++ {
			for j := -9; j <= 8; j++ {
				fmt.Println("running", i, j)
				hardHead, err := runMESSTest(t, easyLen, i, easyLen-i, 0, int64(j))
				point := plotter.XY{X: float64(i), Y: float64(j)}
				if err == nil && hardHead {
					accepteds = append(accepteds, point)
				} else if err == nil && !hardHead {
					sides = append(sides, point)
				} else if err != nil {
					rejecteds = append(rejecteds, point)
				}

				if err != nil {
					t.Log(err)
				}
			}
		}

		scatterAccept, _ := plotter.NewScatter(accepteds)
		scatterReject, _ := plotter.NewScatter(rejecteds)
		scatterSide, _ := plotter.NewScatter(sides)

		pixelWidth := vg.Length(1000)

		scatterAccept.Color = color.RGBA{R: 152, G: 236, B: 161, A: 255}
		scatterAccept.Shape = draw.BoxGlyph{}
		scatterAccept.Radius = vg.Length((float64(pixelWidth) / float64(maxHardLen)) * 2 / 3)
		scatterReject.Color = color.RGBA{R: 236, G: 106, B: 94, A: 255}
		scatterReject.Shape = draw.BoxGlyph{}
		scatterReject.Radius = vg.Length((float64(pixelWidth) / float64(maxHardLen)) * 2 / 3)
		scatterSide.Color = color.RGBA{R: 190, G: 197, B: 236, A: 255}
		scatterSide.Shape = draw.BoxGlyph{}
		scatterSide.Radius = vg.Length((float64(pixelWidth) / float64(maxHardLen)) * 2 / 3)

		p.Add(scatterAccept)
		p.Legend.Add("Accepted", scatterAccept)
		p.Add(scatterReject)
		p.Legend.Add("Rejected", scatterReject)
		p.Add(scatterSide)
		p.Legend.Add("Sidechained", scatterSide)

		p.Legend.YOffs = -30

		err = p.Save(pixelWidth, 300, fileName)
		if err != nil {
			log.Panic(err)
		}
	}
	yuckyGlobalTestEnableMess = true
	defer func() {
		yuckyGlobalTestEnableMess = false
	}()
	baseTitle := fmt.Sprintf("Accept/Reject Reorgs: Relative Time (Difficulty) over Proposed Segment Length (%d-block original chain)", easyLen)
	generatePlot(baseTitle, "reorgs-MESS.png")
	yuckyGlobalTestEnableMess = false
	// generateDepthPlot("WITHOUT MESS: "+baseTitle, "reorgs-noMESS.png")
}

func TestBlockChain_GenerateMESSPlot_1point5(t *testing.T) {
	// t.Skip("This test plots graph of chain acceptance for visualization.")

	easyLen := 1000
	maxHardLen := 900

	generatePlot := func(title, fileName string) {
		p, err := plot.New()
		if err != nil {
			log.Panic(err)
		}
		p.Title.Text = title
		p.X.Label.Text = "Block Depth"
		p.Y.Label.Text = "Mode Block Time Offset (10 seconds + y)"

		accepteds := plotter.XYs{}
		rejecteds := plotter.XYs{}
		sides := plotter.XYs{}

		for i := 1; i <= maxHardLen; i += 10 {
			for j := -9; j <= 8; j++ {
				fmt.Println("running", i, j)
				hardHead, err := runMESSTest(t, easyLen, i, easyLen-i, 0, int64(j))
				point := plotter.XY{X: float64(i), Y: float64(j)}
				if err == nil && hardHead {
					accepteds = append(accepteds, point)
				} else if err == nil && !hardHead {
					sides = append(sides, point)
				} else if err != nil {
					rejecteds = append(rejecteds, point)
				}

				if err != nil {
					t.Log(err)
				}

				// if j < -2 && i > 20 && err == nil && !hardHead {
				// 	continue outer
				// }
			}
		}

		scatterAccept, _ := plotter.NewScatter(accepteds)
		scatterReject, _ := plotter.NewScatter(rejecteds)
		scatterSide, _ := plotter.NewScatter(sides)

		pixelWidth := vg.Length(1000)

		scatterAccept.Color = color.RGBA{R: 152, G: 236, B: 161, A: 255}
		scatterAccept.Shape = draw.BoxGlyph{}
		scatterAccept.Radius = vg.Length((float64(pixelWidth) / float64(maxHardLen)) * 2 / 3)
		scatterReject.Color = color.RGBA{R: 236, G: 106, B: 94, A: 255}
		scatterReject.Shape = draw.BoxGlyph{}
		scatterReject.Radius = vg.Length((float64(pixelWidth) / float64(maxHardLen)) * 2 / 3)
		scatterSide.Color = color.RGBA{R: 190, G: 197, B: 236, A: 255}
		scatterSide.Shape = draw.BoxGlyph{}
		scatterSide.Radius = vg.Length((float64(pixelWidth) / float64(maxHardLen)) * 2 / 3)

		p.Add(scatterAccept)
		p.Legend.Add("Accepted", scatterAccept)
		p.Add(scatterReject)
		p.Legend.Add("Rejected", scatterReject)
		p.Add(scatterSide)
		p.Legend.Add("Sidechained", scatterSide)

		p.Legend.YOffs = -30

		err = p.Save(pixelWidth, 300, fileName)
		if err != nil {
			log.Panic(err)
		}
	}
	yuckyGlobalTestEnableMess = true
	defer func() {
		yuckyGlobalTestEnableMess = false
	}()
	baseTitle := fmt.Sprintf("Accept/Reject Reorgs: Relative Time (Difficulty) over Proposed Segment Length (%d-block original chain)", easyLen)
	generatePlot(baseTitle, "reorgs-MESS-1.5.png")
	yuckyGlobalTestEnableMess = false
	// generateDepthPlot("WITHOUT MESS: "+baseTitle, "reorgs-noMESS.png")
}

func TestBlockChain_GenerateMESSPlot_2(t *testing.T) {
	// t.Skip("This test plots graph of chain acceptance for visualization.")

	localBlockTime := uint64(10)
	baseTotalSpanSeconds := localBlockTime * 1000        // ie 1000 blocks at 10 seconds each
	reorgSpanSecondsMax := baseTotalSpanSeconds * 9 / 10 // how far back our proposed reorg is going to go

	baseBlockLen := baseTotalSpanSeconds / localBlockTime

	segmentTotalDifficulty := func(segment []*big.Int) *big.Int {
		out := big.NewInt(0)
		for _, b := range segment {
			out.Add(out, b)
		}
		return out
	}

	// - duration: how long the chain should span in seconds
	// - maxDifficulty: maximimum difficulty allowed per block (eg as relative hashrate)
	generateDifficultySet := func(initDifficulty, maxDifficulty *big.Int, duration int64) []*big.Int {

		parentDiff := new(big.Int).Set(initDifficulty)

		blockTime := uint64(1) // aggressor
		isBase := maxDifficulty.Cmp(big0) == 0
		if isBase {
			// base
			blockTime = localBlockTime
		}

		outset := []*big.Int{}
		for duration > 0 {

			// parent difficulty met the max (allowed hashrate fulfilled)
			// keep block difficulty constant while still creating blocks as quickly as possible
			if !isBase && parentDiff.Cmp(maxDifficulty) >= 0 {
				blockTime = 9
			}
			duration -= int64(blockTime)

			// https://github.com/ethereum/EIPs/issues/100
			// algorithm:
			// diff = (parent_diff +
			//         (parent_diff / 2048 * max((2 if len(parent.uncles) else 1) - ((timestamp - parent.timestamp) // 9), -99))
			//        ) + 2^(periodCount - 2)
			out := new(big.Int)
			out.Div(new(big.Int).SetUint64(blockTime), vars.EIP100FDifficultyIncrementDivisor)

			// if parent.UncleHash == types.EmptyUncleHash {
			// 	out.Sub(big1, out)
			// } else {
			// 	out.Sub(big2, out)
			// }
			out.Sub(big1, out)

			out.Set(emath.BigMax(out, bigMinus99))

			out.Mul(new(big.Int).Div(parentDiff, vars.DifficultyBoundDivisor), out)
			out.Add(out, parentDiff)

			// after adjustment and before bomb
			out.Set(emath.BigMax(out, vars.MinimumDifficulty))

			parentDiff.Set(out) // set for next iteration

			outset = append(outset, out)
		}
		return outset
	}

	localSegment := generateDifficultySet(
		params.DefaultMessNetGenesisBlock().Difficulty,
		big0,
		int64(baseTotalSpanSeconds),
	)

	generatePlots := func(title, fileName string, useProposedSpan bool) {
		p, err := plot.New()
		if err != nil {
			log.Panic(err)
		}
		p.Title.Text = title
		p.Y.Label.Text = "Block Depth in Seconds"
		p.X.Label.Text = "Antagonist Hashrate"

		accepteds := plotter.XYs{}
		rejecteds := plotter.XYs{}
		sides := plotter.XYs{}

		for hashRateRel := uint64(1); hashRateRel <= 33; hashRateRel++ {
			for proposedSpanSeconds := localBlockTime; proposedSpanSeconds <= reorgSpanSecondsMax; proposedSpanSeconds += localBlockTime {

				// find common ancestor using the proposed span of seconds
				// localBlockOffset from the head of the localSegment chain
				localBlockOffset := proposedSpanSeconds / localBlockTime

				// common ancestor => difficulty is only symbolic; since the
				// local segment uses constant 10 difficulty-stable times, every
				// block has the same difficulty. so we could use any difficulty from the local segment.
				commonAncestorIndex := uint64(len(localSegment)) - localBlockOffset
				commonAncestorDifficulty := localSegment[commonAncestorIndex]
				maxDifficulty := new(big.Int).Mul(new(big.Int).SetUint64(hashRateRel), commonAncestorDifficulty)

				proposedSegment := generateDifficultySet(
					// localSegment[len(localSegment)-proposedSpanSeconds], // localBlockOffset = proposedSegment.len / fitBlocks
					commonAncestorDifficulty, // localBlockOffset = proposedSegment.len / fitBlocks
					maxDifficulty,
					int64(proposedSpanSeconds),
				)

				localSegment := localSegment[uint64(len(localSegment))-localBlockOffset:]
				localTD := segmentTotalDifficulty(localSegment)
				propTD := segmentTotalDifficulty(proposedSegment)

				localSpan := int64(localBlockOffset * localBlockTime)
				xBig := big.NewInt(localSpan)
				if useProposedSpan {
					propSpan := int64(proposedSpanSeconds)
					xBig = big.NewInt(propSpan)
				}

				eq := ecbp1100PolynomialV(xBig)

				want := eq.Mul(eq, localTD)

				got := new(big.Int).Mul(propTD, ecbp1100PolynomialVCurveFunctionDenominator)

				nogo := got.Cmp(want) < 0

				point := plotter.XY{Y: -float64(proposedSpanSeconds), X: float64(hashRateRel)}

				reorg := propTD.Cmp(localTD) > 0
				if localTD.Cmp(propTD) == 0 && len(localSegment) == len(proposedSegment) && rand.Float64() < 0.5 {
					reorg = true
				}

				if reorg {
					if nogo {
						reorg = false
					}
				}

				// ok := eyalSirer || !nogo
				if nogo {
					// Would be side chain
					sides = append(sides, point)
				} else {
					accepteds = append(accepteds, point)
				}
			}
		}
		scatterAccept, _ := plotter.NewScatter(accepteds)
		scatterReject, _ := plotter.NewScatter(rejecteds)
		scatterSide, _ := plotter.NewScatter(sides)

		pixelWidth := vg.Length(reorgSpanSecondsMax / localBlockTime * 110 / 100)

		scatterAccept.Color = color.RGBA{R: 0, G: 200, B: 11, A: 255}
		scatterAccept.Shape = draw.BoxGlyph{}
		scatterAccept.Radius = vg.Length((float64(pixelWidth) / float64(reorgSpanSecondsMax/localBlockTime)) * 2 / 3)
		scatterReject.Color = color.RGBA{R: 236, G: 106, B: 94, A: 255}
		scatterReject.Shape = draw.BoxGlyph{}
		scatterReject.Radius = vg.Length((float64(pixelWidth) / float64(reorgSpanSecondsMax/localBlockTime)) * 2 / 3)
		scatterSide.Color = color.RGBA{R: 220, G: 227, B: 246, A: 255}
		scatterSide.Shape = draw.BoxGlyph{}
		scatterSide.Radius = vg.Length((float64(pixelWidth) / float64(reorgSpanSecondsMax/localBlockTime)) * 2 / 3)

		p.Add(scatterAccept)
		p.Add(scatterReject)
		p.Add(scatterSide)

		// p.Legend.Add("Accepted", scatterAccept)
		// p.Legend.Add("Rejected", scatterReject)
		// p.Legend.Add("Sidechained", scatterSide)
		// p.Legend.YOffs = -30

		err = p.Save(600, pixelWidth, fmt.Sprintf("%s.png", fileName))
		if err != nil {
			log.Panic(err)
		}
	}
	yuckyGlobalTestEnableMess = true
	defer func() {
		yuckyGlobalTestEnableMess = false
	}()
	baseTitle := fmt.Sprintf("Accept/Ignore Reorgs: Depth in Seconds over Mean Block Times: (%d-block original chain)", baseBlockLen)
	generatePlots(baseTitle, "reorgs-fast-localspan-MESS", false)
	// generatePlots(baseTitle, "reorgs-fast-proposedspan-MESS.png", true)
	yuckyGlobalTestEnableMess = false
	// generatePlots("WITHOUT MESS: "+baseTitle, "reorgs-noMESS.png")
}

func TestEcbp1100AGSinusoidalA(t *testing.T) {
	cases := []struct {
		in, out float64
	}{
		{0, 1},
		{25132, 31},
	}
	tolerance := 0.0000001
	for i, c := range cases {
		if got := ecbp1100AGSinusoidalA(c.in); got < c.out-tolerance || got > c.out+tolerance {
			t.Fatalf("%d: in: %0.6f want: %0.6f got: %0.6f", i, c.in, c.out, got)
		}
	}
}

/*
TestAFKnownBlock tests that AF functionality works for chain re-insertions.

Chain re-insertions use BlockChain.writeKnownBlockAsHead, where first-pass insertions
will hit writeBlockWithState.

=======
>>>>>>> 41ee136f
AF needs to be implemented at both sites to prevent re-proposed chains from sidestepping
the AF criteria.
*/
func TestAFKnownBlock(t *testing.T) {
	engine := ethash.NewFaker()

	db := rawdb.NewMemoryDatabase()
	genesis := params.DefaultMessNetGenesisBlock()
	// genesis.Timestamp = 1
	genesisB := MustCommitGenesis(db, genesis)

	chain, err := NewBlockChain(db, nil, genesis.Config, engine, vm.Config{}, nil, nil)
	if err != nil {
		t.Fatal(err)
	}
	defer chain.Stop()
	chain.EnableArtificialFinality(true)

	easy, _ := GenerateChain(genesis.Config, genesisB, engine, db, 1000, func(i int, gen *BlockGen) {
		gen.OffsetTime(0)
	})
	easyN, err := chain.InsertChain(easy)
	if err != nil {
		t.Fatal(err)
	}
	hard, _ := GenerateChain(genesis.Config, easy[easyN-300], engine, db, 300, func(i int, gen *BlockGen) {
		gen.OffsetTime(-7)
	})
	// writeBlockWithState
	if _, err := chain.InsertChain(hard); err != nil {
		t.Error("hard 1 not inserted (should be side)")
	}
	// writeKnownBlockAsHead
	if _, err := chain.InsertChain(hard); err != nil {
		t.Error("hard 2 inserted (will have 'ignored' known blocks, and never tried a reorg)")
	}
	hardHeadHash := hard[len(hard)-1].Hash()
	if chain.CurrentBlock().Hash() == hardHeadHash {
		t.Fatal("hard block got chain head, should be side")
	}
	if h := chain.GetHeaderByHash(hardHeadHash); h == nil {
		t.Fatal("missing hard block (should be imported as side, but still available)")
	}
}

// TestEcbp1100PolynomialV tests the general shape and return values of the ECBP1100 polynomial curve.
// It makes sure domain values above the 'cap' do indeed get limited, as well
// as sanity check some normal domain values.
func TestEcbp1100PolynomialV(t *testing.T) {
	cases := []struct {
		block, ag int64
	}{
		{100, 1},
		{300, 2},
		{500, 5},
		{1000, 16},
		{2000, 31},
		{10000, 31},
		{1e9, 31},
	}
	for i, c := range cases {
		y := ecbp1100PolynomialV(big.NewInt(c.block * 13))
		y.Div(y, ecbp1100PolynomialVCurveFunctionDenominator)
		if c.ag != y.Int64() {
			t.Fatal("mismatch", i)
		}
	}
}

func TestPlot_ecbp1100PolynomialV(t *testing.T) {
	t.Skip("This test plots a graph of the ECBP1100 polynomial curve.")
	p, err := plot.New()
	if err != nil {
		panic(err)
	}
	p.Title.Text = "ECBP1100 Polynomial Curve Function"
	p.X.Label.Text = "X"
	p.Y.Label.Text = "Y"

	poly := plotter.NewFunction(func(f float64) float64 {
		n := big.NewInt(int64(f))
		y := ecbp1100PolynomialV(n)
		ff, _ := new(big.Float).SetInt(y).Float64()
		return ff
	})
	p.Add(poly)

	p.X.Min = 0
	p.X.Max = 30000
	p.Y.Min = 0
	p.Y.Max = 5000

	p.Y.Label.Text = "Antigravity imposition"
	p.X.Label.Text = "Seconds difference between local head and proposed common ancestor"

	if err := p.Save(1000, 1000, "ecbp1100-polynomial.png"); err != nil {
		t.Fatal(err)
	}
}

func TestEcbp1100AGSinusoidalA(t *testing.T) {
	cases := []struct {
		in, out float64
	}{
		{0, 1},
		{25132, 31},
	}
	tolerance := 0.0000001
	for i, c := range cases {
		if got := ecbp1100AGSinusoidalA(c.in); got < c.out-tolerance || got > c.out+tolerance {
			t.Fatalf("%d: in: %0.6f want: %0.6f got: %0.6f", i, c.in, c.out, got)
		}
	}
}

func TestDifficultyDelta(t *testing.T) {
	t.Skip("A development test to play with difficulty steps.")
	parent := &types.Header{
		Number:     big.NewInt(1_000_000),
		Difficulty: params.DefaultMessNetGenesisBlock().Difficulty,
		Time:       uint64(time.Now().Unix()),
		UncleHash:  types.EmptyUncleHash,
	}

	data := plotter.XYs{}

	for i := uint64(1); i <= 60; i++ {
		nextTime := parent.Time + i
		d := ethash.CalcDifficulty(params.MessNetConfig, nextTime, parent)

		rat, _ := new(big.Float).Quo(
			new(big.Float).SetInt(d),
			new(big.Float).SetInt(parent.Difficulty),
		).Float64()

		t.Log(i, rat)
		data = append(data, plotter.XY{X: float64(i), Y: rat})
	}

	p, err := plot.New()
	if err != nil {
		log.Panic(err)
	}
	p.Title.Text = "Block Difficulty Delta by Timestamp Offset"
	p.X.Label.Text = "Timestamp Offset"
	p.Y.Label.Text = "Relative Difficulty (child/parent)"

	dataScatter, _ := plotter.NewScatter(data)
	p.Add(dataScatter)

	if err := p.Save(800, 600, "difficulty-adjustments.png"); err != nil {
		t.Fatal(err)
	}
}

func TestGenerateChainTargetingHashrate(t *testing.T) {
	// t.Skip("A development test to play with difficulty steps.")
	engine := ethash.NewFaker()

	db := rawdb.NewMemoryDatabase()
	genesis := params.DefaultMessNetGenesisBlock()
	// genesis.Timestamp = 1
	genesisB := MustCommitGenesis(db, genesis)

	chain, err := NewBlockChain(db, nil, genesis.Config, engine, vm.Config{}, nil, nil)
	if err != nil {
		t.Fatal(err)
	}
	defer chain.Stop()
	chain.EnableArtificialFinality(true)

	easy, _ := GenerateChain(genesis.Config, genesisB, engine, db, 1000, func(i int, gen *BlockGen) {
		gen.OffsetTime(0)
	})
	if _, err := chain.InsertChain(easy); err != nil {
		t.Fatal(err)
	}

	baseDifficulty := chain.CurrentHeader().Difficulty
	targetDifficultyRatio := big.NewInt(4)
	targetDifficulty := new(big.Int).Mul(baseDifficulty, targetDifficultyRatio)

	data := plotter.XYs{}

	for chain.CurrentHeader().Difficulty.Cmp(targetDifficulty) < 0 {
		next, _ := GenerateChain(genesis.Config, chain.CurrentBlock(), engine, db, 1, func(i int, gen *BlockGen) {
			gen.OffsetTime(-9) // 8: (=10+8=18>(13+4=17).. // minimum value over stable range
		})
		if _, err := chain.InsertChain(next); err != nil {
			t.Fatal(err)
		}

		// f, _ := new(big.Float).SetInt(next[0].Difficulty()).Float64()
		// data = append(data, plotter.XY{X: float64(next[0].NumberU64()), Y: f})

		rat1, _ := new(big.Float).Quo(
			new(big.Float).SetInt(next[0].Difficulty()),
			new(big.Float).SetInt(targetDifficulty),
		).Float64()

		// rat, _ := new(big.Float).Quo(
		// 	new(big.Float).SetInt(next[0].Difficulty()),
		// 	new(big.Float).SetInt(targetDifficultyRatio),
		// ).Float64()

		data = append(data, plotter.XY{X: float64(next[0].NumberU64()), Y: rat1})
	}
	t.Log(chain.CurrentBlock().Number())

	p, err := plot.New()
	if err != nil {
		log.Panic(err)
	}
	p.Title.Text = fmt.Sprintf("Block Difficulty Toward Target: %dx", targetDifficultyRatio.Uint64())
	p.X.Label.Text = "Block Number"
	p.Y.Label.Text = "Difficulty"

	dataScatter, _ := plotter.NewScatter(data)
	p.Add(dataScatter)

	if err := p.Save(800, 600, "difficulty-toward-target.png"); err != nil {
		t.Fatal(err)
	}
}

<<<<<<< HEAD
func TestNecessaryHashrateMESSAttack(t *testing.T) {
	/*
	100: 1x
	300: 2x
	500: 5x
	1000: 16x
	2000: 31x
	*/

	for _, span := range []uint64{100, 300, 500, 1000, 2000} {
		n := ecbp1100PolynomialV(new(big.Int).SetUint64(span * 13)) // / 128
		n.Div(n, ecbp1100PolynomialVCurveFunctionDenominator)
		t.Log(span, n)
=======
func runMESSTest(t *testing.T, easyL, hardL, caN int, easyT, hardT int64) (hardHead bool, err error) {
	// Generate the original common chain segment and the two competing forks
	engine := ethash.NewFaker()

	db := rawdb.NewMemoryDatabase()
	genesis := params.DefaultMessNetGenesisBlock()
	genesisB := MustCommitGenesis(db, genesis)

	chain, err := NewBlockChain(db, nil, genesis.Config, engine, vm.Config{}, nil, nil)
	if err != nil {
		t.Fatal(err)
	}
	defer chain.Stop()
	chain.EnableArtificialFinality(yuckyGlobalTestEnableMess)

	easy, _ := GenerateChain(genesis.Config, genesisB, engine, db, easyL, func(i int, b *BlockGen) {
		b.SetNonce(types.EncodeNonce(uint64(rand.Int63n(math.MaxInt64))))
		b.OffsetTime(easyT)
	})
	commonAncestor := easy[caN-1]
	hard, _ := GenerateChain(genesis.Config, commonAncestor, engine, db, hardL, func(i int, b *BlockGen) {
		b.SetNonce(types.EncodeNonce(uint64(rand.Int63n(math.MaxInt64))))
		b.OffsetTime(hardT)
	})

	if _, err := chain.InsertChain(easy); err != nil {
		t.Fatal(err)
	}
	_, err = chain.InsertChain(hard)
	hardHead = chain.CurrentBlock().Hash() == hard[len(hard)-1].Hash()
	return
}

var yuckyGlobalTestEnableMess = false

func TestBlockChain_GenerateMESSPlot(t *testing.T) {
	t.Skip("This test plots graph of chain acceptance for visualization.")
	easyLen := 500
	maxHardLen := 400

	generatePlot := func(title, fileName string) {
		p, err := plot.New()
		if err != nil {
			log.Panic(err)
		}
		p.Title.Text = title
		p.X.Label.Text = "Block Depth"
		p.Y.Label.Text = "Mode Block Time Offset (10 seconds + y)"

		accepteds := plotter.XYs{}
		rejecteds := plotter.XYs{}
		sides := plotter.XYs{}

		for i := 1; i <= maxHardLen; i++ {
			for j := -9; j <= 8; j++ {
				fmt.Println("running", i, j)
				hardHead, err := runMESSTest(t, easyLen, i, easyLen-i, 0, int64(j))
				point := plotter.XY{X: float64(i), Y: float64(j)}
				if err == nil && hardHead {
					accepteds = append(accepteds, point)
				} else if err == nil && !hardHead {
					sides = append(sides, point)
				} else if err != nil {
					rejecteds = append(rejecteds, point)
				}

				if err != nil {
					t.Log(err)
				}
			}
		}

		scatterAccept, _ := plotter.NewScatter(accepteds)
		scatterReject, _ := plotter.NewScatter(rejecteds)
		scatterSide, _ := plotter.NewScatter(sides)

		pixelWidth := vg.Length(1000)

		scatterAccept.Color = color.RGBA{R: 152, G: 236, B: 161, A: 255}
		scatterAccept.Shape = draw.BoxGlyph{}
		scatterAccept.Radius = vg.Length((float64(pixelWidth) / float64(maxHardLen)) * 2 / 3)
		scatterReject.Color = color.RGBA{R: 236, G: 106, B: 94, A: 255}
		scatterReject.Shape = draw.BoxGlyph{}
		scatterReject.Radius = vg.Length((float64(pixelWidth) / float64(maxHardLen)) * 2 / 3)
		scatterSide.Color = color.RGBA{R: 190, G: 197, B: 236, A: 255}
		scatterSide.Shape = draw.BoxGlyph{}
		scatterSide.Radius = vg.Length((float64(pixelWidth) / float64(maxHardLen)) * 2 / 3)

		p.Add(scatterAccept)
		p.Legend.Add("Accepted", scatterAccept)
		p.Add(scatterReject)
		p.Legend.Add("Rejected", scatterReject)
		p.Add(scatterSide)
		p.Legend.Add("Sidechained", scatterSide)

		p.Legend.YOffs = -30

		err = p.Save(pixelWidth, 300, fileName)
		if err != nil {
			log.Panic(err)
		}
	}
	yuckyGlobalTestEnableMess = true
	defer func() {
		yuckyGlobalTestEnableMess = false
	}()
	baseTitle := fmt.Sprintf("Accept/Reject Reorgs: Relative Time (Difficulty) over Proposed Segment Length (%d-block original chain)", easyLen)
	generatePlot(baseTitle, "reorgs-MESS.png")
	yuckyGlobalTestEnableMess = false
	// generatePlot("WITHOUT MESS: "+baseTitle, "reorgs-noMESS.png")
}

func TestBlockChain_AF_ECBP1100(t *testing.T) {
	t.Skip("These have been disused as of the sinusoidal -> cubic change.")
	yuckyGlobalTestEnableMess = true
	defer func() {
		yuckyGlobalTestEnableMess = false
	}()

	cases := []struct {
		easyLen, hardLen, commonAncestorN int
		easyOffset, hardOffset            int64
		hardGetsHead, accepted            bool
	}{
		// INDEX=0
		// Hard has insufficient total difficulty / length and is rejected.
		{
			5000, 7500, 2500,
			50, -9,
			false, false,
		},
		// Hard has sufficient total difficulty / length and is accepted.
		{
			1000, 7, 995,
			60, 0,
			true, true,
		},
		// Hard has sufficient total difficulty / length and is accepted.
		{
			1000, 7, 995,
			60, 7,
			true, true,
		},
		// Hard has sufficient total difficulty / length and is accepted.
		{
			1000, 1, 999,
			30, 1,
			true, true,
		},
		// Hard has sufficient total difficulty / length and is accepted.
		{
			500, 3, 497,
			0, -8,
			true, true,
		},
		// INDEX=5
		// Hard has sufficient total difficulty / length and is accepted.
		{
			500, 4, 496,
			0, -9,
			true, true,
		},
		// Hard has sufficient total difficulty / length and is accepted.
		{
			500, 5, 495,
			0, -9,
			true, true,
		},
		// Hard has sufficient total difficulty / length and is accepted.
		{
			500, 6, 494,
			0, -9,
			true, true,
		},
		// Hard has sufficient total difficulty / length and is accepted.
		{
			500, 7, 493,
			0, -9,
			true, true,
		},
		// Hard has sufficient total difficulty / length and is accepted.
		{
			500, 8, 492,
			0, -9,
			true, true,
		},
		// INDEX=10
		// Hard has sufficient total difficulty / length and is accepted.
		{
			500, 9, 491,
			0, -9,
			true, true,
		},
		// Hard has sufficient total difficulty / length and is accepted.
		{
			500, 12, 488,
			0, -9,
			true, true,
		},
		// Hard has sufficient total difficulty / length and is accepted.
		{
			500, 20, 480,
			0, -9,
			true, true,
		},
		// Hard has sufficient total difficulty / length and is accepted.
		{
			500, 40, 460,
			0, -9,
			true, true,
		},
		// Hard has sufficient total difficulty / length and is accepted.
		{
			500, 60, 440,
			0, -9,
			true, true,
		},
		// // INDEX=15
		// Hard has insufficient total difficulty / length and is rejected.
		{
			500, 250, 250,
			0, -9,
			false, false,
		},
		// Hard has insufficient total difficulty / length and is rejected.
		{
			500, 250, 250,
			7, -9,
			false, false,
		},
		// Hard has insufficient total difficulty / length and is rejected.
		{
			500, 300, 200,
			13, -9,
			false, false,
		},
		// Hard has sufficient total difficulty / length and is accepted.
		{
			500, 200, 300,
			47, -9,
			true, true,
		},
		// Hard has insufficient total difficulty / length and is rejected.
		{
			500, 200, 300,
			47, -8,
			false, false,
		},
		// // INDEX=20
		// Hard has insufficient total difficulty / length and is rejected.
		{
			500, 200, 300,
			17, -8,
			false, false,
		},
		// Hard has insufficient total difficulty / length and is rejected.
		{
			500, 200, 300,
			7, -8,
			false, false,
		},
		// Hard has insufficient total difficulty / length and is rejected.
		{
			500, 200, 300,
			0, -8,
			false, false,
		},
		// Hard has insufficient total difficulty / length and is rejected.
		{
			500, 100, 400,
			0, -7,
			false, false,
		},
		// Hard is accepted, but does not have greater total difficulty,
		// and is not set as the chain head.
		{
			1000, 1, 900,
			60, -9,
			false, true,
		},
		// INDEX=25
		// Hard is shorter, but sufficiently heavier chain, is accepted.
		{
			500, 100, 390,
			60, -9,
			true, true,
		},
	}

	for i, c := range cases {
		hardHead, err := runMESSTest(t, c.easyLen, c.hardLen, c.commonAncestorN, c.easyOffset, c.hardOffset)
		if (err != nil && c.accepted) || (err == nil && !c.accepted) || (hardHead != c.hardGetsHead) {
			t.Errorf("case=%d [easy=%d hard=%d ca=%d eo=%d ho=%d] want.accepted=%v want.hardHead=%v got.hardHead=%v err=%v",
				i,
				c.easyLen, c.hardLen, c.commonAncestorN, c.easyOffset, c.hardOffset,
				c.accepted, c.hardGetsHead, hardHead, err)
		}
>>>>>>> 41ee136f
	}
}

func TestBlockChain_AF_Difficulty_Develop(t *testing.T) {
	t.Skip("Development version of tests with plotter")
	// Generate the original common chain segment and the two competing forks
	engine := ethash.NewFaker()

	db := rawdb.NewMemoryDatabase()
	genesis := params.DefaultMessNetGenesisBlock()
	// genesis.Timestamp = 1
	genesisB := MustCommitGenesis(db, genesis)

	chain, err := NewBlockChain(db, nil, genesis.Config, engine, vm.Config{}, nil, nil)
	if err != nil {
		t.Fatal(err)
	}
	defer chain.Stop()
	chain.EnableArtificialFinality(true)

	cases := []struct {
		easyLen, hardLen, commonAncestorN int
		easyOffset, hardOffset            int64
		hardGetsHead, accepted            bool
	}{
		// {
		// 	1000, 800, 200,
		// 	10, 1,
		// 	true, true,
		// },
		// {
		// 	1000, 800, 200,
		// 	60, 1,
		// 	true, true,
		// },
		// {
		// 	10000, 8000, 2000,
		// 	60, 1,
		// 	true, true,
		// },
		// {
		// 	20000, 18000, 2000,
		// 	10, 1,
		// 	true, true,
		// },
		// {
		// 	20000, 18000, 2000,
		// 	60, 1,
		// 	true, true,
		// },
		// {
		// 	10000, 8000, 2000,
		// 	10, 20,
		// 	true, true,
		// },

		// {
		// 	1000, 1, 999,
		// 	10, 1,
		// 	true, true,
		// },
		// {
		// 	1000, 10, 990,
		// 	10, 1,
		// 	true, true,
		// },
		// {
		// 	1000, 100, 900,
		// 	10, 1,
		// 	true, true,
		// },
		// {
		// 	1000, 200, 800,
		// 	10, 1,
		// 	true, true,
		// },
		// {
		// 	1000, 500, 500,
		// 	10, 1,
		// 	true, true,
		// },
		// {
		// 	1000, 999, 1,
		// 	10, 1,
		// 	true, true,
		// },
		// {
		// 	5000, 4000, 1000,
		// 	10, 1,
		// 	true, true,
		// },

		// {
		// 	10000, 9000, 1000,
		// 	10, 1,
		// 	true, true,
		// },
		//
		// {
		// 	7000, 6500, 500,
		// 	10, 1,
		// 	true, true,
		// },

		// {
		// 	100, 90, 10,
		// 	10, 1,
		// 	true, true,
		// },

		// {
		// 	1000, 1, 999,
		// 	10, 1,
		// 	true, true,
		// },
		// {
		// 	1000, 2, 998,
		// 	10, 1,
		// 	true, true,
		// },
		// {
		// 	1000, 3, 997,
		// 	10, 1,
		// 	true, true,
		// },
		// {
		// 	1000, 1, 999,
		// 	10, 8,
		// 	true, true,
		// },

		{
			1000, 50, 950,
			10, 9,
			false, false,
		},
		{
			1000, 100, 900,
			10, 8,
			false, false,
		},
		{
			1000, 100, 900,
			10, 7,
			false, false,
		},
		{
			1000, 50, 950,
			10, 5,
			true, true,
		},
		{
			1000, 50, 950,
			10, 3,
			true, true,
		},
		//5
		{
			1000, 100, 900,
			10, 3,
			false, false,
		},
		{
			1000, 200, 800,
			10, 3,
			false, false,
		},
		{
			1000, 200, 800,
			10, 1,
			false, false,
		},
	}

	// poissonTime := func(b *BlockGen, seconds int64) {
	// 	poisson := distuv.Poisson{Lambda: float64(seconds)}
	// 	r := poisson.Rand()
	// 	if r < 1 {
	// 		r = 1
	// 	}
	// 	if r > float64(seconds) * 1.5 {
	// 		r = float64(seconds)
	// 	}
	// 	chainreader := &fakeChainReader{config: b.config}
	// 	b.header.Time = b.parent.Time() + uint64(r)
	// 	b.header.Difficulty = b.engine.CalcDifficulty(chainreader, b.header.Time, b.parent.Header())
	// 	for err := b.engine.VerifyHeader(chainreader, b.header, false);
	// 		err != nil && err != consensus.ErrUnknownAncestor && b.header.Time > b.parent.Header().Time; {
	// 		t.Log(err)
	// 		r -= 1
	// 		b.header.Time = b.parent.Time() + uint64(r)
	// 		b.header.Difficulty = b.engine.CalcDifficulty(chainreader, b.header.Time, b.parent.Header())
	// 	}
	// }

	type ratioComparison struct {
		tdRatio float64
		penalty float64
	}
	gotRatioComparisons := []ratioComparison{}

	for i, c := range cases {

		if err := chain.Reset(); err != nil {
			t.Fatal(err)
		}
		easy, _ := GenerateChain(genesis.Config, genesisB, engine, db, c.easyLen, func(i int, b *BlockGen) {
			b.SetNonce(types.EncodeNonce(uint64(rand.Int63n(math.MaxInt64))))
			// poissonTime(b, c.easyOffset)
			b.OffsetTime(c.easyOffset - 10)
		})
		commonAncestor := easy[c.commonAncestorN-1]
		hard, _ := GenerateChain(genesis.Config, commonAncestor, engine, db, c.hardLen, func(i int, b *BlockGen) {
			b.SetNonce(types.EncodeNonce(uint64(rand.Int63n(math.MaxInt64))))
			// poissonTime(b, c.hardOffset)
			b.OffsetTime(c.hardOffset - 10)
		})
		if _, err := chain.InsertChain(easy); err != nil {
			t.Fatal(err)
		}
		n, err := chain.InsertChain(hard)
		hardHead := chain.CurrentBlock().Hash() == hard[len(hard)-1].Hash()

		commons := plotter.XYs{}
		easys := plotter.XYs{}
		hards := plotter.XYs{}
		tdrs := plotter.XYs{}
		antigravities := plotter.XYs{}
		antigravities2 := plotter.XYs{}

		balance := plotter.XYs{}

		for i := 0; i < c.easyLen; i++ {
			td := chain.GetTd(easy[i].Hash(), easy[i].NumberU64())
			point := plotter.XY{X: float64(easy[i].NumberU64()), Y: float64(td.Uint64())}
			if i <= c.commonAncestorN {
				commons = append(commons, point)
			} else {
				easys = append(easys, point)
			}
		}
		// td ratios
		// for j := 0; j < c.hardLen; j++ {
		for j := 0; j < n; j++ {

			td := chain.GetTd(hard[j].Hash(), hard[j].NumberU64())
			if td != nil {
				point := plotter.XY{X: float64(hard[j].NumberU64()), Y: float64(td.Uint64())}
				hards = append(hards, point)
			}

			if commonAncestor.NumberU64() != uint64(c.commonAncestorN) {
				t.Fatalf("bad test common=%d easy=%d can=%d", commonAncestor.NumberU64(), c.easyLen, c.commonAncestorN)
			}

			ee := c.commonAncestorN + j
			easyHeader := easy[ee].Header()
			hardHeader := hard[j].Header()
			if easyHeader.Number.Uint64() != hardHeader.Number.Uint64() {
				t.Fatalf("bad test easyheader=%d hardheader=%d", easyHeader.Number.Uint64(), hardHeader.Number.Uint64())
			}

			/*
				HERE LIES THE RUB (IN MY GRAPHS).


			*/
			// y := chain.getTDRatio(commonAncestor.Header(), easyHeader, hardHeader) // <- unit x unit

			// y := chain.getTDRatio(commonAncestor.Header(), easy[c.easyLen-1].Header(), hardHeader)

			y := chain.getTDRatio(commonAncestor.Header(), chain.CurrentHeader(), hardHeader)

			if j == 0 {
				t.Logf("case=%d first.hard.tdr=%v", i, y)
			}

			ecbp := ecbp1100AGSinusoidalA(float64(hardHeader.Time - commonAncestor.Header().Time))

			if j == n-1 {
				gotRatioComparisons = append(gotRatioComparisons, ratioComparison{
					tdRatio: y, penalty: ecbp,
				})
			}

			// Exploring alternative penalty functions.
			ecbp2 := ecbp1100AGExpA(float64(hardHeader.Time - commonAncestor.Header().Time))
			// t.Log(y, ecbp, ecbp2)

			tdrs = append(tdrs, plotter.XY{X: float64(hard[j].NumberU64()), Y: y})
			antigravities = append(antigravities, plotter.XY{X: float64(hard[j].NumberU64()), Y: ecbp})
			antigravities2 = append(antigravities2, plotter.XY{X: float64(hard[j].NumberU64()), Y: ecbp2})

			balance = append(balance, plotter.XY{X: float64(hardHeader.Number.Uint64()), Y: y - ecbp})
		}
		scatterCommons, _ := plotter.NewScatter(commons)
		scatterEasys, _ := plotter.NewScatter(easys)
		scatterHards, _ := plotter.NewScatter(hards)

		scatterTDRs, _ := plotter.NewScatter(tdrs)
		scatterAntigravities, _ := plotter.NewScatter(antigravities)
		scatterAntigravities2, _ := plotter.NewScatter(antigravities2)
		balanceScatter, _ := plotter.NewScatter(balance)

		scatterCommons.Color = color.RGBA{R: 190, G: 197, B: 236, A: 255}
		scatterCommons.Shape = draw.CircleGlyph{}
		scatterCommons.Radius = 2
		scatterEasys.Color = color.RGBA{R: 152, G: 236, B: 161, A: 255} // green
		scatterEasys.Shape = draw.CircleGlyph{}
		scatterEasys.Radius = 2
		scatterHards.Color = color.RGBA{R: 236, G: 106, B: 94, A: 255}
		scatterHards.Shape = draw.CircleGlyph{}
		scatterHards.Radius = 2

		p, perr := plot.New()
		if perr != nil {
			log.Panic(perr)
		}
		p.Add(scatterCommons)
		p.Legend.Add("Commons", scatterCommons)
		p.Add(scatterEasys)
		p.Legend.Add("Easys", scatterEasys)
		p.Add(scatterHards)
		p.Legend.Add("Hards", scatterHards)
		p.Title.Text = fmt.Sprintf("TD easy=%d hard=%d", c.easyOffset, c.hardOffset)
		p.Save(1000, 600, fmt.Sprintf("plot-td-%d-%d-%d-%d-%d.png", c.easyLen, c.commonAncestorN, c.hardLen, c.easyOffset, c.hardOffset))

		p, perr = plot.New()
		if perr != nil {
			log.Panic(perr)
		}

		scatterTDRs.Color = color.RGBA{R: 236, G: 106, B: 94, A: 255} // red
		scatterTDRs.Radius = 3
		scatterTDRs.Shape = draw.PyramidGlyph{}
		p.Add(scatterTDRs)
		p.Legend.Add("TD Ratio", scatterTDRs)

		scatterAntigravities.Color = color.RGBA{R: 190, G: 197, B: 236, A: 255} // blue
		scatterAntigravities.Radius = 3
		scatterAntigravities.Shape = draw.PlusGlyph{}
		p.Add(scatterAntigravities)
		p.Legend.Add("(Anti)Gravity Penalty", scatterAntigravities)

		scatterAntigravities2.Color = color.RGBA{R: 152, G: 236, B: 161, A: 255} // green
		scatterAntigravities2.Radius = 3
		scatterAntigravities2.Shape = draw.PlusGlyph{}
		// p.Add(scatterAntigravities2)
		// p.Legend.Add("(Anti)Gravity Penalty (Alternate)", scatterAntigravities2)

		p.Title.Text = fmt.Sprintf("TD Ratio easy=%d hard=%d", c.easyOffset, c.hardOffset)
		p.Save(1000, 600, fmt.Sprintf("plot-td-ratio-%d-%d-%d-%d-%d.png", c.easyLen, c.commonAncestorN, c.hardLen, c.easyOffset, c.hardOffset))

		p, perr = plot.New()
		if perr != nil {
			log.Panic(perr)
		}
		p.Title.Text = fmt.Sprintf("TD Ratio - Antigravity Penalty easy=%d hard=%d", c.easyOffset, c.hardOffset)
		balanceScatter.Color = color.RGBA{R: 235, G: 92, B: 236, A: 255} // purple
		balanceScatter.Radius = 3
		balanceScatter.Shape = draw.PlusGlyph{}
		p.Add(balanceScatter)
		p.Legend.Add("TDR - Penalty", balanceScatter)
		p.Save(1000, 600, fmt.Sprintf("plot-td-ratio-diff-%d-%d-%d-%d-%d.png", c.easyLen, c.commonAncestorN, c.hardLen, c.easyOffset, c.hardOffset))

		if (err != nil && c.accepted) || (err == nil && !c.accepted) || (hardHead != c.hardGetsHead) {
			compared := gotRatioComparisons[i]
			t.Errorf(`case=%d [easy=%d hard=%d ca=%d eo=%d ho=%d] want.accepted=%v want.hardHead=%v got.hardHead=%v err=%v
got.tdr=%v got.pen=%v`,
				i,
				c.easyLen, c.hardLen, c.commonAncestorN, c.easyOffset, c.hardOffset,
				c.accepted, c.hardGetsHead, hardHead, err, compared.tdRatio, compared.penalty)
		}
	}

}<|MERGE_RESOLUTION|>--- conflicted
+++ resolved
@@ -11,35 +11,18 @@
 	"time"
 
 	"github.com/ethereum/go-ethereum/common"
-<<<<<<< HEAD
-	emath "github.com/ethereum/go-ethereum/common/math"
-=======
->>>>>>> 41ee136f
 	"github.com/ethereum/go-ethereum/consensus/ethash"
 	"github.com/ethereum/go-ethereum/core/rawdb"
 	"github.com/ethereum/go-ethereum/core/types"
 	"github.com/ethereum/go-ethereum/core/vm"
 	"github.com/ethereum/go-ethereum/params"
-	"github.com/ethereum/go-ethereum/params/vars"
-	exrand "golang.org/x/exp/rand"
-	"gonum.org/v1/gonum/stat/distuv"
 	"gonum.org/v1/plot"
 	"gonum.org/v1/plot/plotter"
 	"gonum.org/v1/plot/vg"
 	"gonum.org/v1/plot/vg/draw"
 )
 
-<<<<<<< HEAD
-func init() {
-	rand.Seed(time.Now().UnixNano())
-}
-
-var yuckyGlobalTestEnableMess = false
-
-func runMESSTest(t *testing.T, easyL, hardL, caN int, easyT, hardT int64) (hardHead bool, err error) {
-=======
 func runMESSTest2(t *testing.T, enableMess bool, easyL, hardL, caN int, easyT, hardT int64) (hardHead bool, err error, hard, easy []*types.Block) {
->>>>>>> 41ee136f
 	// Generate the original common chain segment and the two competing forks
 	engine := ethash.NewFaker()
 
@@ -72,113 +55,10 @@
 	return
 }
 
-<<<<<<< HEAD
-func runMESSTest2(t *testing.T, easyL, hardL, caN int, easyT, hardT int64) (hardHead bool, err error, hard, easy []*types.Block) {
-	// Generate the original common chain segment and the two competing forks
-	engine := ethash.NewFaker()
-
-	db := rawdb.NewMemoryDatabase()
-	genesis := params.DefaultMessNetGenesisBlock()
-	genesisB := MustCommitGenesis(db, genesis)
-
-	chain, err := NewBlockChain(db, nil, genesis.Config, engine, vm.Config{}, nil, nil)
-	if err != nil {
-		t.Fatal(err)
-	}
-	defer chain.Stop()
-	chain.EnableArtificialFinality(yuckyGlobalTestEnableMess)
-
-	easy, _ = GenerateChain(genesis.Config, genesisB, engine, db, easyL, func(i int, b *BlockGen) {
-		b.SetNonce(types.EncodeNonce(uint64(rand.Int63n(math.MaxInt64))))
-		b.OffsetTime(easyT)
-	})
-	commonAncestor := easy[caN-1]
-	hard, _ = GenerateChain(genesis.Config, commonAncestor, engine, db, hardL, func(i int, b *BlockGen) {
-		b.SetNonce(types.EncodeNonce(uint64(rand.Int63n(math.MaxInt64))))
-		b.OffsetTime(hardT)
-	})
-
-	if _, err := chain.InsertChain(easy); err != nil {
-		t.Fatal(err)
-	}
-	_, err = chain.InsertChain(hard)
-	hardHead = chain.CurrentBlock().Hash() == hard[len(hard)-1].Hash()
-	return
-}
-
-func TestBlockChain_AF_ECBP1100_NormalLimit(t *testing.T) {
-	// Generate the original common chain segment and the two competing forks
-	engine := ethash.NewFaker()
-
-	db := rawdb.NewMemoryDatabase()
-	genesis := params.DefaultMessNetGenesisBlock()
-	genesisB := MustCommitGenesis(db, genesis)
-
-	chain, err := NewBlockChain(db, nil, genesis.Config, engine, vm.Config{}, nil, nil)
-	if err != nil {
-		t.Fatal(err)
-	}
-	defer chain.Stop()
-	chain.EnableArtificialFinality(true)
-
-	withPoisson := false
-	poisson := distuv.Poisson{Lambda: 13, Src: exrand.NewSource(uint64(time.Now().UnixNano()))}
-	easy, _ := GenerateChain(genesis.Config, genesisB, engine, db, 1000, func(i int, b *BlockGen) {
-		b.SetNonce(types.EncodeNonce(uint64(rand.Int63n(math.MaxInt64))))
-
-		if withPoisson {
-			b.OffsetTime(int64(poisson.Rand())-10)
-		} else {
-			b.OffsetTime(17)
-		}
-	})
-
-	for i := 1; ; i++ {
-		chain.Reset()
-		if _, err := chain.InsertChain(easy); err != nil {
-			t.Fatal(err)
-		}
-
-		commonAncestor := easy[len(easy)-i-1]
-		hard, _ := GenerateChain(genesis.Config, commonAncestor, engine, db, i, func(it int, b *BlockGen) {
-			b.SetNonce(types.EncodeNonce(uint64(rand.Int63n(math.MaxInt64))))
-			// MAY CHANGEME to use different marginal difficulty weights
-			// Using 'if it == 0' installs 1 block having greater difficulty,
-			// using 'if it < 2' installs 2 blocks having greater difficulty, etc.
-			if it < 1 {
-				b.OffsetTime(-2)
-			} else {
-				b.OffsetTime(3)
-			}
-		})
-		hardHead := hard[len(hard)-1]
-		t.Log(i, len(easy), chain.CurrentBlock().NumberU64(), commonAncestor.NumberU64(), len(hard), hardHead.NumberU64())
-
-		n, err := chain.InsertChain(hard)
-
-		if err != nil {
-			t.Fatal(err)
-		}
-		if chain.CurrentBlock().Hash() != hardHead.Hash() {
-			t.Log(n, i)
-			break
-		}
-
-	}
-}
-
-func TestBlockChain_AF_ECBP1100(t *testing.T) {
-	t.Skip("These have been disused as of the sinusoidal -> cubic change.")
-	yuckyGlobalTestEnableMess = true
-	defer func() {
-		yuckyGlobalTestEnableMess = false
-	}()
-=======
 func TestBlockChain_AF_ECBP1100_2(t *testing.T) {
 	offsetGreaterDifficulty := int64(-2) // 1..8 = -9..-2
 	offsetSameDifficulty := int64(0)     // 9..17 = -1..8
 	offsetWorseDifficulty := int64(8)    // 18..
->>>>>>> 41ee136f
 
 	cases := []struct {
 		easyLen, hardLen, commonAncestorN int
@@ -234,55 +114,6 @@
 			0, offsetGreaterDifficulty,
 			true, true,
 		},
-<<<<<<< HEAD
-	}
-
-	for i, c := range cases {
-		hardHead, err := runMESSTest(t, c.easyLen, c.hardLen, c.commonAncestorN, c.easyOffset, c.hardOffset)
-		if (err != nil && c.accepted) || (err == nil && !c.accepted) || (hardHead != c.hardGetsHead) {
-			t.Errorf("case=%d [easy=%d hard=%d ca=%d eo=%d ho=%d] want.accepted=%v want.hardHead=%v got.hardHead=%v err=%v",
-				i,
-				c.easyLen, c.hardLen, c.commonAncestorN, c.easyOffset, c.hardOffset,
-				c.accepted, c.hardGetsHead, hardHead, err)
-		}
-	}
-}
-
-func TestBlockChain_AF_ECBP1100_2(t *testing.T) {
-	yuckyGlobalTestEnableMess = true
-	defer func() {
-		yuckyGlobalTestEnableMess = false
-	}()
-
-	offsetGreaterDifficulty, offsetSameDifficulty, offsetWorseDifficulty := /* 1..8 = -9..-2 */ int64(-2) /* 9..17 = -1..8 */, int64(0) /* 18..*/, int64(8)
-
-	cases := []struct {
-		easyLen, hardLen, commonAncestorN int
-		easyOffset, hardOffset            int64
-		hardGetsHead, accepted            bool
-	}{
-		// NOTE: Random coin tosses involved for equivalent difficulty.
-		// Short trials for those are skipped.
-
-		{
-			1000, 30, 970,
-			0, offsetSameDifficulty, // same difficulty
-			false, true,
-		},
-
-		{
-			1000, 1, 999,
-			0, offsetWorseDifficulty, // worse! difficulty
-			false, true,
-		},
-		{
-			1000, 1, 999,
-			0, offsetGreaterDifficulty, // better difficulty
-			true, true,
-		},
-		{
-			1000, 5, 995,
-=======
 		{
 			1000, 2000, 800,
 			0, offsetGreaterDifficulty,
@@ -290,38 +121,6 @@
 		},
 		{
 			1000, 2000, 700,
->>>>>>> 41ee136f
-			0, offsetGreaterDifficulty,
-			true, true,
-		},
-		{
-<<<<<<< HEAD
-			1000, 25, 975,
-			0, offsetGreaterDifficulty,
-			false, true,
-		},
-		{
-			1000, 30, 970,
-			0, offsetGreaterDifficulty,
-			false, true,
-		},
-		{
-			1000, 50, 950,
-			0, offsetGreaterDifficulty,
-			false, true,
-		},
-		{
-			1000, 50, 950,
-			0, offsetGreaterDifficulty,
-			false, true,
-		},
-		{
-			1000, 1000, 900,
-			0, offsetGreaterDifficulty,
-			true, true,
-		},
-		{
-			1000, 2000, 800,
 			0, offsetGreaterDifficulty,
 			true, true,
 		},
@@ -331,31 +130,13 @@
 			true, true,
 		},
 		{
-			1000, 2000, 700,
-			0, offsetGreaterDifficulty,
-			true, true,
-=======
-			1000, 2000, 700,
-			0, offsetGreaterDifficulty,
-			true, true,
-		},
-		{
 			1000, 999, 1,
 			0, offsetGreaterDifficulty,
 			false, true,
->>>>>>> 41ee136f
 		},
 		{
 			1000, 999, 1,
 			0, offsetGreaterDifficulty,
-<<<<<<< HEAD
-			false, true,
-		},
-		{
-			1000, 999, 1,
-			0, offsetGreaterDifficulty,
-=======
->>>>>>> 41ee136f
 			false, true,
 		},
 		{
@@ -387,11 +168,7 @@
 	}
 
 	for i, c := range cases {
-<<<<<<< HEAD
-		hardHead, err, hard, easy := runMESSTest2(t, c.easyLen, c.hardLen, c.commonAncestorN, c.easyOffset, c.hardOffset)
-=======
 		hardHead, err, hard, easy := runMESSTest2(t, true, c.easyLen, c.hardLen, c.commonAncestorN, c.easyOffset, c.hardOffset)
->>>>>>> 41ee136f
 
 		ee, hh := easy[len(easy)-1], hard[len(hard)-1]
 		rat, _ := new(big.Float).Quo(
@@ -414,425 +191,12 @@
 	}
 }
 
-<<<<<<< HEAD
-func TestDifficultyDelta(t *testing.T) {
-
-	parent := &types.Header{
-		Number:     big.NewInt(1_000_000),
-		Difficulty: params.DefaultMessNetGenesisBlock().Difficulty,
-		Time:       uint64(time.Now().Unix()),
-		UncleHash:  types.EmptyUncleHash,
-	}
-
-	data := plotter.XYs{}
-
-	for i := uint64(1); i <= 60; i++ {
-		nextTime := parent.Time + i
-		d := ethash.CalcDifficulty(params.MessNetConfig, nextTime, parent)
-
-		rat, _ := new(big.Float).Quo(
-			new(big.Float).SetInt(d),
-			new(big.Float).SetInt(parent.Difficulty),
-		).Float64()
-
-		t.Log(i, rat)
-		data = append(data, plotter.XY{X: float64(i), Y: rat})
-	}
-
-	p, err := plot.New()
-	if err != nil {
-		log.Panic(err)
-	}
-	p.Title.Text = "Block Difficulty Delta by Timestamp Offset"
-	p.X.Label.Text = "Timestamp Offset"
-	p.Y.Label.Text = "Relative Difficulty (child/parent)"
-
-	dataScatter, _ := plotter.NewScatter(data)
-	p.Add(dataScatter)
-
-	if err := p.Save(800, 600, "difficulty-adjustments.png"); err != nil {
-		t.Fatal(err)
-	}
-}
-
-func TestPlotDifficultyRateOfChangeToTarget(t *testing.T) {
-
-}
-
-func TestBlockChain_GenerateMESSPlot(t *testing.T) {
-	// t.Skip("This test plots graph of chain acceptance for visualization.")
-
-	easyLen := 500
-	maxHardLen := 400
-=======
 /*
 TestAFKnownBlock tests that AF functionality works for chain re-insertions.
->>>>>>> 41ee136f
 
 Chain re-insertions use BlockChain.writeKnownBlockAsHead, where first-pass insertions
 will hit writeBlockWithState.
 
-<<<<<<< HEAD
-		accepteds := plotter.XYs{}
-		rejecteds := plotter.XYs{}
-		sides := plotter.XYs{}
-
-		for i := 1; i <= maxHardLen; i++ {
-			for j := -9; j <= 8; j++ {
-				fmt.Println("running", i, j)
-				hardHead, err := runMESSTest(t, easyLen, i, easyLen-i, 0, int64(j))
-				point := plotter.XY{X: float64(i), Y: float64(j)}
-				if err == nil && hardHead {
-					accepteds = append(accepteds, point)
-				} else if err == nil && !hardHead {
-					sides = append(sides, point)
-				} else if err != nil {
-					rejecteds = append(rejecteds, point)
-				}
-
-				if err != nil {
-					t.Log(err)
-				}
-			}
-		}
-
-		scatterAccept, _ := plotter.NewScatter(accepteds)
-		scatterReject, _ := plotter.NewScatter(rejecteds)
-		scatterSide, _ := plotter.NewScatter(sides)
-
-		pixelWidth := vg.Length(1000)
-
-		scatterAccept.Color = color.RGBA{R: 152, G: 236, B: 161, A: 255}
-		scatterAccept.Shape = draw.BoxGlyph{}
-		scatterAccept.Radius = vg.Length((float64(pixelWidth) / float64(maxHardLen)) * 2 / 3)
-		scatterReject.Color = color.RGBA{R: 236, G: 106, B: 94, A: 255}
-		scatterReject.Shape = draw.BoxGlyph{}
-		scatterReject.Radius = vg.Length((float64(pixelWidth) / float64(maxHardLen)) * 2 / 3)
-		scatterSide.Color = color.RGBA{R: 190, G: 197, B: 236, A: 255}
-		scatterSide.Shape = draw.BoxGlyph{}
-		scatterSide.Radius = vg.Length((float64(pixelWidth) / float64(maxHardLen)) * 2 / 3)
-
-		p.Add(scatterAccept)
-		p.Legend.Add("Accepted", scatterAccept)
-		p.Add(scatterReject)
-		p.Legend.Add("Rejected", scatterReject)
-		p.Add(scatterSide)
-		p.Legend.Add("Sidechained", scatterSide)
-
-		p.Legend.YOffs = -30
-
-		err = p.Save(pixelWidth, 300, fileName)
-		if err != nil {
-			log.Panic(err)
-		}
-	}
-	yuckyGlobalTestEnableMess = true
-	defer func() {
-		yuckyGlobalTestEnableMess = false
-	}()
-	baseTitle := fmt.Sprintf("Accept/Reject Reorgs: Relative Time (Difficulty) over Proposed Segment Length (%d-block original chain)", easyLen)
-	generatePlot(baseTitle, "reorgs-MESS.png")
-	yuckyGlobalTestEnableMess = false
-	// generateDepthPlot("WITHOUT MESS: "+baseTitle, "reorgs-noMESS.png")
-}
-
-func TestBlockChain_GenerateMESSPlot_1point5(t *testing.T) {
-	// t.Skip("This test plots graph of chain acceptance for visualization.")
-
-	easyLen := 1000
-	maxHardLen := 900
-
-	generatePlot := func(title, fileName string) {
-		p, err := plot.New()
-		if err != nil {
-			log.Panic(err)
-		}
-		p.Title.Text = title
-		p.X.Label.Text = "Block Depth"
-		p.Y.Label.Text = "Mode Block Time Offset (10 seconds + y)"
-
-		accepteds := plotter.XYs{}
-		rejecteds := plotter.XYs{}
-		sides := plotter.XYs{}
-
-		for i := 1; i <= maxHardLen; i += 10 {
-			for j := -9; j <= 8; j++ {
-				fmt.Println("running", i, j)
-				hardHead, err := runMESSTest(t, easyLen, i, easyLen-i, 0, int64(j))
-				point := plotter.XY{X: float64(i), Y: float64(j)}
-				if err == nil && hardHead {
-					accepteds = append(accepteds, point)
-				} else if err == nil && !hardHead {
-					sides = append(sides, point)
-				} else if err != nil {
-					rejecteds = append(rejecteds, point)
-				}
-
-				if err != nil {
-					t.Log(err)
-				}
-
-				// if j < -2 && i > 20 && err == nil && !hardHead {
-				// 	continue outer
-				// }
-			}
-		}
-
-		scatterAccept, _ := plotter.NewScatter(accepteds)
-		scatterReject, _ := plotter.NewScatter(rejecteds)
-		scatterSide, _ := plotter.NewScatter(sides)
-
-		pixelWidth := vg.Length(1000)
-
-		scatterAccept.Color = color.RGBA{R: 152, G: 236, B: 161, A: 255}
-		scatterAccept.Shape = draw.BoxGlyph{}
-		scatterAccept.Radius = vg.Length((float64(pixelWidth) / float64(maxHardLen)) * 2 / 3)
-		scatterReject.Color = color.RGBA{R: 236, G: 106, B: 94, A: 255}
-		scatterReject.Shape = draw.BoxGlyph{}
-		scatterReject.Radius = vg.Length((float64(pixelWidth) / float64(maxHardLen)) * 2 / 3)
-		scatterSide.Color = color.RGBA{R: 190, G: 197, B: 236, A: 255}
-		scatterSide.Shape = draw.BoxGlyph{}
-		scatterSide.Radius = vg.Length((float64(pixelWidth) / float64(maxHardLen)) * 2 / 3)
-
-		p.Add(scatterAccept)
-		p.Legend.Add("Accepted", scatterAccept)
-		p.Add(scatterReject)
-		p.Legend.Add("Rejected", scatterReject)
-		p.Add(scatterSide)
-		p.Legend.Add("Sidechained", scatterSide)
-
-		p.Legend.YOffs = -30
-
-		err = p.Save(pixelWidth, 300, fileName)
-		if err != nil {
-			log.Panic(err)
-		}
-	}
-	yuckyGlobalTestEnableMess = true
-	defer func() {
-		yuckyGlobalTestEnableMess = false
-	}()
-	baseTitle := fmt.Sprintf("Accept/Reject Reorgs: Relative Time (Difficulty) over Proposed Segment Length (%d-block original chain)", easyLen)
-	generatePlot(baseTitle, "reorgs-MESS-1.5.png")
-	yuckyGlobalTestEnableMess = false
-	// generateDepthPlot("WITHOUT MESS: "+baseTitle, "reorgs-noMESS.png")
-}
-
-func TestBlockChain_GenerateMESSPlot_2(t *testing.T) {
-	// t.Skip("This test plots graph of chain acceptance for visualization.")
-
-	localBlockTime := uint64(10)
-	baseTotalSpanSeconds := localBlockTime * 1000        // ie 1000 blocks at 10 seconds each
-	reorgSpanSecondsMax := baseTotalSpanSeconds * 9 / 10 // how far back our proposed reorg is going to go
-
-	baseBlockLen := baseTotalSpanSeconds / localBlockTime
-
-	segmentTotalDifficulty := func(segment []*big.Int) *big.Int {
-		out := big.NewInt(0)
-		for _, b := range segment {
-			out.Add(out, b)
-		}
-		return out
-	}
-
-	// - duration: how long the chain should span in seconds
-	// - maxDifficulty: maximimum difficulty allowed per block (eg as relative hashrate)
-	generateDifficultySet := func(initDifficulty, maxDifficulty *big.Int, duration int64) []*big.Int {
-
-		parentDiff := new(big.Int).Set(initDifficulty)
-
-		blockTime := uint64(1) // aggressor
-		isBase := maxDifficulty.Cmp(big0) == 0
-		if isBase {
-			// base
-			blockTime = localBlockTime
-		}
-
-		outset := []*big.Int{}
-		for duration > 0 {
-
-			// parent difficulty met the max (allowed hashrate fulfilled)
-			// keep block difficulty constant while still creating blocks as quickly as possible
-			if !isBase && parentDiff.Cmp(maxDifficulty) >= 0 {
-				blockTime = 9
-			}
-			duration -= int64(blockTime)
-
-			// https://github.com/ethereum/EIPs/issues/100
-			// algorithm:
-			// diff = (parent_diff +
-			//         (parent_diff / 2048 * max((2 if len(parent.uncles) else 1) - ((timestamp - parent.timestamp) // 9), -99))
-			//        ) + 2^(periodCount - 2)
-			out := new(big.Int)
-			out.Div(new(big.Int).SetUint64(blockTime), vars.EIP100FDifficultyIncrementDivisor)
-
-			// if parent.UncleHash == types.EmptyUncleHash {
-			// 	out.Sub(big1, out)
-			// } else {
-			// 	out.Sub(big2, out)
-			// }
-			out.Sub(big1, out)
-
-			out.Set(emath.BigMax(out, bigMinus99))
-
-			out.Mul(new(big.Int).Div(parentDiff, vars.DifficultyBoundDivisor), out)
-			out.Add(out, parentDiff)
-
-			// after adjustment and before bomb
-			out.Set(emath.BigMax(out, vars.MinimumDifficulty))
-
-			parentDiff.Set(out) // set for next iteration
-
-			outset = append(outset, out)
-		}
-		return outset
-	}
-
-	localSegment := generateDifficultySet(
-		params.DefaultMessNetGenesisBlock().Difficulty,
-		big0,
-		int64(baseTotalSpanSeconds),
-	)
-
-	generatePlots := func(title, fileName string, useProposedSpan bool) {
-		p, err := plot.New()
-		if err != nil {
-			log.Panic(err)
-		}
-		p.Title.Text = title
-		p.Y.Label.Text = "Block Depth in Seconds"
-		p.X.Label.Text = "Antagonist Hashrate"
-
-		accepteds := plotter.XYs{}
-		rejecteds := plotter.XYs{}
-		sides := plotter.XYs{}
-
-		for hashRateRel := uint64(1); hashRateRel <= 33; hashRateRel++ {
-			for proposedSpanSeconds := localBlockTime; proposedSpanSeconds <= reorgSpanSecondsMax; proposedSpanSeconds += localBlockTime {
-
-				// find common ancestor using the proposed span of seconds
-				// localBlockOffset from the head of the localSegment chain
-				localBlockOffset := proposedSpanSeconds / localBlockTime
-
-				// common ancestor => difficulty is only symbolic; since the
-				// local segment uses constant 10 difficulty-stable times, every
-				// block has the same difficulty. so we could use any difficulty from the local segment.
-				commonAncestorIndex := uint64(len(localSegment)) - localBlockOffset
-				commonAncestorDifficulty := localSegment[commonAncestorIndex]
-				maxDifficulty := new(big.Int).Mul(new(big.Int).SetUint64(hashRateRel), commonAncestorDifficulty)
-
-				proposedSegment := generateDifficultySet(
-					// localSegment[len(localSegment)-proposedSpanSeconds], // localBlockOffset = proposedSegment.len / fitBlocks
-					commonAncestorDifficulty, // localBlockOffset = proposedSegment.len / fitBlocks
-					maxDifficulty,
-					int64(proposedSpanSeconds),
-				)
-
-				localSegment := localSegment[uint64(len(localSegment))-localBlockOffset:]
-				localTD := segmentTotalDifficulty(localSegment)
-				propTD := segmentTotalDifficulty(proposedSegment)
-
-				localSpan := int64(localBlockOffset * localBlockTime)
-				xBig := big.NewInt(localSpan)
-				if useProposedSpan {
-					propSpan := int64(proposedSpanSeconds)
-					xBig = big.NewInt(propSpan)
-				}
-
-				eq := ecbp1100PolynomialV(xBig)
-
-				want := eq.Mul(eq, localTD)
-
-				got := new(big.Int).Mul(propTD, ecbp1100PolynomialVCurveFunctionDenominator)
-
-				nogo := got.Cmp(want) < 0
-
-				point := plotter.XY{Y: -float64(proposedSpanSeconds), X: float64(hashRateRel)}
-
-				reorg := propTD.Cmp(localTD) > 0
-				if localTD.Cmp(propTD) == 0 && len(localSegment) == len(proposedSegment) && rand.Float64() < 0.5 {
-					reorg = true
-				}
-
-				if reorg {
-					if nogo {
-						reorg = false
-					}
-				}
-
-				// ok := eyalSirer || !nogo
-				if nogo {
-					// Would be side chain
-					sides = append(sides, point)
-				} else {
-					accepteds = append(accepteds, point)
-				}
-			}
-		}
-		scatterAccept, _ := plotter.NewScatter(accepteds)
-		scatterReject, _ := plotter.NewScatter(rejecteds)
-		scatterSide, _ := plotter.NewScatter(sides)
-
-		pixelWidth := vg.Length(reorgSpanSecondsMax / localBlockTime * 110 / 100)
-
-		scatterAccept.Color = color.RGBA{R: 0, G: 200, B: 11, A: 255}
-		scatterAccept.Shape = draw.BoxGlyph{}
-		scatterAccept.Radius = vg.Length((float64(pixelWidth) / float64(reorgSpanSecondsMax/localBlockTime)) * 2 / 3)
-		scatterReject.Color = color.RGBA{R: 236, G: 106, B: 94, A: 255}
-		scatterReject.Shape = draw.BoxGlyph{}
-		scatterReject.Radius = vg.Length((float64(pixelWidth) / float64(reorgSpanSecondsMax/localBlockTime)) * 2 / 3)
-		scatterSide.Color = color.RGBA{R: 220, G: 227, B: 246, A: 255}
-		scatterSide.Shape = draw.BoxGlyph{}
-		scatterSide.Radius = vg.Length((float64(pixelWidth) / float64(reorgSpanSecondsMax/localBlockTime)) * 2 / 3)
-
-		p.Add(scatterAccept)
-		p.Add(scatterReject)
-		p.Add(scatterSide)
-
-		// p.Legend.Add("Accepted", scatterAccept)
-		// p.Legend.Add("Rejected", scatterReject)
-		// p.Legend.Add("Sidechained", scatterSide)
-		// p.Legend.YOffs = -30
-
-		err = p.Save(600, pixelWidth, fmt.Sprintf("%s.png", fileName))
-		if err != nil {
-			log.Panic(err)
-		}
-	}
-	yuckyGlobalTestEnableMess = true
-	defer func() {
-		yuckyGlobalTestEnableMess = false
-	}()
-	baseTitle := fmt.Sprintf("Accept/Ignore Reorgs: Depth in Seconds over Mean Block Times: (%d-block original chain)", baseBlockLen)
-	generatePlots(baseTitle, "reorgs-fast-localspan-MESS", false)
-	// generatePlots(baseTitle, "reorgs-fast-proposedspan-MESS.png", true)
-	yuckyGlobalTestEnableMess = false
-	// generatePlots("WITHOUT MESS: "+baseTitle, "reorgs-noMESS.png")
-}
-
-func TestEcbp1100AGSinusoidalA(t *testing.T) {
-	cases := []struct {
-		in, out float64
-	}{
-		{0, 1},
-		{25132, 31},
-	}
-	tolerance := 0.0000001
-	for i, c := range cases {
-		if got := ecbp1100AGSinusoidalA(c.in); got < c.out-tolerance || got > c.out+tolerance {
-			t.Fatalf("%d: in: %0.6f want: %0.6f got: %0.6f", i, c.in, c.out, got)
-		}
-	}
-}
-
-/*
-TestAFKnownBlock tests that AF functionality works for chain re-insertions.
-
-Chain re-insertions use BlockChain.writeKnownBlockAsHead, where first-pass insertions
-will hit writeBlockWithState.
-
-=======
->>>>>>> 41ee136f
 AF needs to be implemented at both sites to prevent re-proposed chains from sidestepping
 the AF criteria.
 */
@@ -989,7 +353,7 @@
 }
 
 func TestGenerateChainTargetingHashrate(t *testing.T) {
-	// t.Skip("A development test to play with difficulty steps.")
+	t.Skip("A development test to play with difficulty steps.")
 	engine := ethash.NewFaker()
 
 	db := rawdb.NewMemoryDatabase()
@@ -1058,21 +422,6 @@
 	}
 }
 
-<<<<<<< HEAD
-func TestNecessaryHashrateMESSAttack(t *testing.T) {
-	/*
-	100: 1x
-	300: 2x
-	500: 5x
-	1000: 16x
-	2000: 31x
-	*/
-
-	for _, span := range []uint64{100, 300, 500, 1000, 2000} {
-		n := ecbp1100PolynomialV(new(big.Int).SetUint64(span * 13)) // / 128
-		n.Div(n, ecbp1100PolynomialVCurveFunctionDenominator)
-		t.Log(span, n)
-=======
 func runMESSTest(t *testing.T, easyL, hardL, caN int, easyT, hardT int64) (hardHead bool, err error) {
 	// Generate the original common chain segment and the two competing forks
 	engine := ethash.NewFaker()
@@ -1370,7 +719,6 @@
 				c.easyLen, c.hardLen, c.commonAncestorN, c.easyOffset, c.hardOffset,
 				c.accepted, c.hardGetsHead, hardHead, err)
 		}
->>>>>>> 41ee136f
 	}
 }
 
