--- conflicted
+++ resolved
@@ -299,30 +299,6 @@
 
 // ReadHeaderRLP retrieves a block header in its raw RLP database encoding.
 func ReadHeaderRLP(db ethdb.Reader, hash common.Hash, number uint64) rlp.RawValue {
-<<<<<<< HEAD
-	// First try to look up the data in ancient database. Extra hash
-	// comparison is necessary since ancient database only maintains
-	// the canonical data.
-	data, _ := db.Ancient(freezerHeaderTable, number)
-
-	if len(data) > 0 && crypto.Keccak256Hash(data) == hash {
-		return data
-	}
-	// Then try to look up the data in leveldb.
-	data, _ = db.Get(headerKey(number, hash))
-	if len(data) > 0 {
-		return data
-	}
-	// In the background freezer is moving data from leveldb to flatten files.
-	// So during the first check for ancient db, the data is not yet in there,
-	// but when we reach into leveldb, the data was already moved. That would
-	// result in a not found error.
-	data, _ = db.Ancient(freezerHeaderTable, number)
-	if len(data) > 0 && crypto.Keccak256Hash(data) == hash {
-		return data
-	}
-	return nil // Can't find the data anywhere.
-=======
 	var data []byte
 	db.ReadAncients(func(reader ethdb.AncientReader) error {
 		// First try to look up the data in ancient database. Extra hash
@@ -337,7 +313,6 @@
 		return nil
 	})
 	return data
->>>>>>> 6c4dc6c3
 }
 
 // HasHeader verifies the existence of a block header corresponding to the hash.
@@ -417,37 +392,12 @@
 	// First try to look up the data in ancient database. Extra hash
 	// comparison is necessary since ancient database only maintains
 	// the canonical data.
-<<<<<<< HEAD
-	data, _ := db.Ancient(freezerBodiesTable, number)
-
-	if len(data) > 0 {
-		h, _ := db.Ancient(freezerHashTable, number)
-		if common.BytesToHash(h) == hash {
-			return data
-		}
-	}
-	// Then try to look up the data in leveldb.
-	data, _ = db.Get(blockBodyKey(number, hash))
-	if len(data) > 0 {
-		return data
-	}
-	// In the background freezer is moving data from leveldb to flatten files.
-	// So during the first check for ancient db, the data is not yet in there,
-	// but when we reach into leveldb, the data was already moved. That would
-	// result in a not found error.
-	data, _ = db.Ancient(freezerBodiesTable, number)
-	if len(data) > 0 {
-		h, _ := db.Ancient(freezerHashTable, number)
-		if common.BytesToHash(h) == hash {
-			return data
-=======
 	var data []byte
 	db.ReadAncients(func(reader ethdb.AncientReader) error {
 		// Check if the data is in ancients
 		if isCanon(reader, number, hash) {
 			data, _ = reader.Ancient(freezerBodiesTable, number)
 			return nil
->>>>>>> 6c4dc6c3
 		}
 		// If not, try reading from leveldb
 		data, _ = db.Get(blockBodyKey(number, hash))
