--- conflicted
+++ resolved
@@ -32,7 +32,6 @@
 	"github.com/ethereum/go-ethereum/params/types/multigeth"
 )
 
-<<<<<<< HEAD
 func TestSetupGenesisBlock(t *testing.T) {
 	db := rawdb.NewMemoryDatabase()
 
@@ -67,8 +66,6 @@
 	}
 }
 
-=======
->>>>>>> 6c4dc6c3
 func TestInvalidCliqueConfig(t *testing.T) {
 	db := rawdb.NewMemoryDatabase()
 	gspec := params.DefaultGoerliGenesisBlock()
@@ -156,7 +153,6 @@
 	}
 }
 
-<<<<<<< HEAD
 // This test is very similar and in some way redundant to generic.TestUnmarshalChainConfigurator2
 // but intended to be more "integrative".
 func TestSetupGenesisBlock2(t *testing.T) {
@@ -317,29 +313,6 @@
 
 	if !bytes.Equal(bCompactB, bCompactA) {
 		t.Fatal("different config")
-=======
-// TestGenesisHashes checks the congruity of default genesis data to
-// corresponding hardcoded genesis hash values.
-func TestGenesisHashes(t *testing.T) {
-	for i, c := range []struct {
-		genesis *Genesis
-		want    common.Hash
-	}{
-		{DefaultGenesisBlock(), params.MainnetGenesisHash},
-		{DefaultGoerliGenesisBlock(), params.GoerliGenesisHash},
-		{DefaultRopstenGenesisBlock(), params.RopstenGenesisHash},
-		{DefaultRinkebyGenesisBlock(), params.RinkebyGenesisHash},
-		{DefaultSepoliaGenesisBlock(), params.SepoliaGenesisHash},
-	} {
-		// Test via MustCommit
-		if have := c.genesis.MustCommit(rawdb.NewMemoryDatabase()).Hash(); have != c.want {
-			t.Errorf("case: %d a), want: %s, got: %s", i, c.want.Hex(), have.Hex())
-		}
-		// Test via ToBlock
-		if have := c.genesis.ToBlock(nil).Hash(); have != c.want {
-			t.Errorf("case: %d a), want: %s, got: %s", i, c.want.Hex(), have.Hex())
-		}
->>>>>>> 6c4dc6c3
 	}
 }
 
