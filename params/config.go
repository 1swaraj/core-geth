// Copyright 2016 The go-ethereum Authors
// This file is part of the go-ethereum library.
//
// The go-ethereum library is free software: you can redistribute it and/or modify
// it under the terms of the GNU Lesser General Public License as published by
// the Free Software Foundation, either version 3 of the License, or
// (at your option) any later version.
//
// The go-ethereum library is distributed in the hope that it will be useful,
// but WITHOUT ANY WARRANTY; without even the implied warranty of
// MERCHANTABILITY or FITNESS FOR A PARTICULAR PURPOSE. See the
// GNU Lesser General Public License for more details.
//
// You should have received a copy of the GNU Lesser General Public License
// along with the go-ethereum library. If not, see <http://www.gnu.org/licenses/>.

package params

import (
	"math/big"

	"github.com/ethereum/go-ethereum/common"
	"github.com/ethereum/go-ethereum/params/types/ctypes"
	"github.com/ethereum/go-ethereum/params/types/goethereum"
	"github.com/ethereum/go-ethereum/params/vars"
)

// Genesis hashes to enforce below configs on.
var (
	MainnetGenesisHash = common.HexToHash("0xd4e56740f876aef8c010b86a40d5f56745a118d0906a34e69aec8c0db1cb8fa3")
	RopstenGenesisHash = common.HexToHash("0x41941023680923e0fe4d74a34bdac8141f2540e3ae90623718e47d66d1ca4a2d")
	RinkebyGenesisHash = common.HexToHash("0x6341fd3daf94b748c72ced5a5b26028f2474f5f00d824504e4fa37a75767e177")
	GoerliGenesisHash  = common.HexToHash("0xbf7e331f7f7c1dd2e05159666b3bf8bc7a8a3a9eb1d518969eab529dd9b88c1a")
)

// TrustedCheckpoints associates each known checkpoint with the genesis hash of
// the chain it belongs to.
var TrustedCheckpoints = map[common.Hash]*ctypes.TrustedCheckpoint{
	MainnetGenesisHash: MainnetTrustedCheckpoint,
	RopstenGenesisHash: RopstenTrustedCheckpoint,
	RinkebyGenesisHash: RinkebyTrustedCheckpoint,
	GoerliGenesisHash:  GoerliTrustedCheckpoint,
}

// CheckpointOracles associates each known checkpoint oracles with the genesis hash of
// the chain it belongs to.
var CheckpointOracles = map[common.Hash]*ctypes.CheckpointOracleConfig{
	MainnetGenesisHash: MainnetCheckpointOracle,
	RopstenGenesisHash: RopstenCheckpointOracle,
	RinkebyGenesisHash: RinkebyCheckpointOracle,
	GoerliGenesisHash:  GoerliCheckpointOracle,
}

var (
	// MainnetChainConfig is the chain parameters to run a node on the main network.
	MainnetChainConfig = &goethereum.ChainConfig{
		ChainID:                   big.NewInt(1),
		SupportedProtocolVersions: vars.DefaultProtocolVersions,
		HomesteadBlock:            big.NewInt(1_150_000),
		DAOForkBlock:              big.NewInt(1_920_000),
		DAOForkSupport:            true,
		EIP150Block:               big.NewInt(2_463_000),
		EIP150Hash:                common.HexToHash("0x2086799aeebeae135c246c65021c82b4e15a2c451340993aacfd2751886514f0"),
		EIP155Block:               big.NewInt(2_675_000),
		EIP158Block:               big.NewInt(2_675_000),
		ByzantiumBlock:            big.NewInt(4_370_000),
		ConstantinopleBlock:       big.NewInt(7_280_000),
		PetersburgBlock:           big.NewInt(7_280_000),
		IstanbulBlock:             big.NewInt(9_069_000),
		MuirGlacierBlock:          big.NewInt(9_200_000),
		BerlinBlock:               big.NewInt(12_244_000),
		LondonBlock:               big.NewInt(12_965_000),
		Ethash:                    new(ctypes.EthashConfig),
	}

	// MainnetTrustedCheckpoint contains the light client trusted checkpoint for the main network.
	MainnetTrustedCheckpoint = &ctypes.TrustedCheckpoint{
		SectionIndex: 395,
		SectionHead:  common.HexToHash("0xbfca95b8c1de014e252288e9c32029825fadbff58285f5b54556525e480dbb5b"),
		CHTRoot:      common.HexToHash("0x2ccf3dbb58eb6375e037fdd981ca5778359e4b8fa0270c2878b14361e64161e7"),
		BloomRoot:    common.HexToHash("0x2d46ec65a6941a2dc1e682f8f81f3d24192021f492fdf6ef0fdd51acb0f4ba0f"),
	}

	// MainnetCheckpointOracle contains a set of configs for the main network oracle.
	MainnetCheckpointOracle = &ctypes.CheckpointOracleConfig{
		Address: common.HexToAddress("0x9a9070028361F7AAbeB3f2F2Dc07F82C4a98A02a"),
		Signers: []common.Address{
			common.HexToAddress("0x1b2C260efc720BE89101890E4Db589b44E950527"), // Peter
			common.HexToAddress("0x78d1aD571A1A09D60D9BBf25894b44e4C8859595"), // Martin
			common.HexToAddress("0x286834935f4A8Cfb4FF4C77D5770C2775aE2b0E7"), // Zsolt
			common.HexToAddress("0xb86e2B0Ab5A4B1373e40c51A7C712c70Ba2f9f8E"), // Gary
			common.HexToAddress("0x0DF8fa387C602AE62559cC4aFa4972A7045d6707"), // Guillaume
		},
		Threshold: 2,
	}

	// RopstenChainConfig contains the chain parameters to run a node on the Ropsten test network.
	RopstenChainConfig = &goethereum.ChainConfig{
		ChainID:                   big.NewInt(3),
		SupportedProtocolVersions: vars.DefaultProtocolVersions,
		HomesteadBlock:            big.NewInt(0),
		DAOForkBlock:              nil,
		DAOForkSupport:            true,
		EIP150Block:               big.NewInt(0),
		EIP150Hash:                common.HexToHash("0x41941023680923e0fe4d74a34bdac8141f2540e3ae90623718e47d66d1ca4a2d"),
		EIP155Block:               big.NewInt(10),
		EIP158Block:               big.NewInt(10),
		ByzantiumBlock:            big.NewInt(1_700_000),
		ConstantinopleBlock:       big.NewInt(4_230_000),
		PetersburgBlock:           big.NewInt(4_939_394),
		IstanbulBlock:             big.NewInt(6_485_846),
		MuirGlacierBlock:          big.NewInt(7_117_117),
		BerlinBlock:               big.NewInt(9_812_189),
		LondonBlock:               big.NewInt(10_499_401),
		Ethash:                    new(ctypes.EthashConfig),
	}

	// RopstenTrustedCheckpoint contains the light client trusted checkpoint for the Ropsten test network.
	RopstenTrustedCheckpoint = &ctypes.TrustedCheckpoint{
		SectionIndex: 329,
		SectionHead:  common.HexToHash("0xe66f7038333a01fb95dc9ea03e5a2bdaf4b833cdcb9e393b9127e013bd64d39b"),
		CHTRoot:      common.HexToHash("0x1b0c883338ac0d032122800c155a2e73105fbfebfaa50436893282bc2d9feec5"),
		BloomRoot:    common.HexToHash("0x3cc98c88d283bf002378246f22c653007655cbcea6ed89f98d739f73bd341a01"),
	}

	// RopstenCheckpointOracle contains a set of configs for the Ropsten test network oracle.
	RopstenCheckpointOracle = &ctypes.CheckpointOracleConfig{
		Address: common.HexToAddress("0xEF79475013f154E6A65b54cB2742867791bf0B84"),
		Signers: []common.Address{
			common.HexToAddress("0x32162F3581E88a5f62e8A61892B42C46E2c18f7b"), // Peter
			common.HexToAddress("0x78d1aD571A1A09D60D9BBf25894b44e4C8859595"), // Martin
			common.HexToAddress("0x286834935f4A8Cfb4FF4C77D5770C2775aE2b0E7"), // Zsolt
			common.HexToAddress("0xb86e2B0Ab5A4B1373e40c51A7C712c70Ba2f9f8E"), // Gary
			common.HexToAddress("0x0DF8fa387C602AE62559cC4aFa4972A7045d6707"), // Guillaume
		},
		Threshold: 2,
	}

	// RinkebyChainConfig contains the chain parameters to run a node on the Rinkeby test network.
	RinkebyChainConfig = &goethereum.ChainConfig{
		ChainID:                   big.NewInt(4),
		SupportedProtocolVersions: vars.DefaultProtocolVersions,
		HomesteadBlock:            big.NewInt(1),
		DAOForkBlock:              nil,
		DAOForkSupport:            true,
		EIP150Block:               big.NewInt(2),
		EIP150Hash:                common.HexToHash("0x9b095b36c15eaf13044373aef8ee0bd3a382a5abb92e402afa44b8249c3a90e9"),
		EIP155Block:               big.NewInt(3),
		EIP158Block:               big.NewInt(3),
		ByzantiumBlock:            big.NewInt(1_035_301),
		ConstantinopleBlock:       big.NewInt(3_660_663),
		PetersburgBlock:           big.NewInt(4_321_234),
		IstanbulBlock:             big.NewInt(5_435_345),
		MuirGlacierBlock:          nil,
		BerlinBlock:               big.NewInt(8_290_928),
		LondonBlock:               big.NewInt(8_897_988),
		TrustedCheckpoint:         RinkebyTrustedCheckpoint,
		TrustedCheckpointOracle:   RinkebyCheckpointOracle,
		Clique: &ctypes.CliqueConfig{
			Period: 15,
			Epoch:  30000,
		},
	}

	// RinkebyTrustedCheckpoint contains the light client trusted checkpoint for the Rinkeby test network.
	RinkebyTrustedCheckpoint = &ctypes.TrustedCheckpoint{
		SectionIndex: 276,
		SectionHead:  common.HexToHash("0xea89a4b04e3da9bd688e316f8de669396b6d4a38a19d2cd96a00b70d58b836aa"),
		CHTRoot:      common.HexToHash("0xd6889d0bf6673c0d2c1cf6e9098a6fe5b30888a115b6112796aa8ee8efc4a723"),
		BloomRoot:    common.HexToHash("0x6009a9256b34b8bde3a3f094afb647ba5d73237546017b9025d64ac1ff54c47c"),
	}

	// RinkebyCheckpointOracle contains a set of configs for the Rinkeby test network oracle.
	RinkebyCheckpointOracle = &ctypes.CheckpointOracleConfig{
		Address: common.HexToAddress("0xebe8eFA441B9302A0d7eaECc277c09d20D684540"),
		Signers: []common.Address{
			common.HexToAddress("0xd9c9cd5f6779558b6e0ed4e6acf6b1947e7fa1f3"), // Peter
			common.HexToAddress("0x78d1aD571A1A09D60D9BBf25894b44e4C8859595"), // Martin
			common.HexToAddress("0x286834935f4A8Cfb4FF4C77D5770C2775aE2b0E7"), // Zsolt
			common.HexToAddress("0xb86e2B0Ab5A4B1373e40c51A7C712c70Ba2f9f8E"), // Gary
		},
		Threshold: 2,
	}

	// GoerliChainConfig contains the chain parameters to run a node on the Görli test network.
	GoerliChainConfig = &goethereum.ChainConfig{
		ChainID:                   big.NewInt(5),
		SupportedProtocolVersions: vars.DefaultProtocolVersions,
		HomesteadBlock:            big.NewInt(0),
		DAOForkBlock:              nil,
		DAOForkSupport:            true,
		EIP150Block:               big.NewInt(0),
		EIP155Block:               big.NewInt(0),
		EIP158Block:               big.NewInt(0),
		ByzantiumBlock:            big.NewInt(0),
		ConstantinopleBlock:       big.NewInt(0),
		PetersburgBlock:           big.NewInt(0),
		IstanbulBlock:             big.NewInt(1_561_651),
		MuirGlacierBlock:          nil,
		BerlinBlock:               big.NewInt(4_460_644),
		LondonBlock:               big.NewInt(5_062_605),
		TrustedCheckpoint:         GoerliTrustedCheckpoint,
		TrustedCheckpointOracle:   GoerliCheckpointOracle,
		Clique: &ctypes.CliqueConfig{
			Period: 15,
			Epoch:  30000,
		},
	}

	// GoerliTrustedCheckpoint contains the light client trusted checkpoint for the Görli test network.
	GoerliTrustedCheckpoint = &ctypes.TrustedCheckpoint{
		SectionIndex: 160,
		SectionHead:  common.HexToHash("0xb5a666c790dc35a5613d04ebba8ba47a850b45a15d9b95ad7745c35ae034b5a5"),
		CHTRoot:      common.HexToHash("0x6b4e00df52bdc38fa6c26c8ef595c2ad6184963ea36ab08ee744af460aa735e1"),
		BloomRoot:    common.HexToHash("0x8fa88f5e50190cb25243aeee262a1a9e4434a06f8d455885dcc1b5fc48c33836"),
	}

	// GoerliCheckpointOracle contains a set of configs for the Goerli test network oracle.
	GoerliCheckpointOracle = &ctypes.CheckpointOracleConfig{
		Address: common.HexToAddress("0x18CA0E045F0D772a851BC7e48357Bcaab0a0795D"),
		Signers: []common.Address{
			common.HexToAddress("0x4769bcaD07e3b938B7f43EB7D278Bc7Cb9efFb38"), // Peter
			common.HexToAddress("0x78d1aD571A1A09D60D9BBf25894b44e4C8859595"), // Martin
			common.HexToAddress("0x286834935f4A8Cfb4FF4C77D5770C2775aE2b0E7"), // Zsolt
			common.HexToAddress("0xb86e2B0Ab5A4B1373e40c51A7C712c70Ba2f9f8E"), // Gary
			common.HexToAddress("0x0DF8fa387C602AE62559cC4aFa4972A7045d6707"), // Guillaume
		},
		Threshold: 2,
	}

<<<<<<< HEAD
	CalaverasChainConfig = &goethereum.ChainConfig{
		ChainID:             big.NewInt(123),
		HomesteadBlock:      big.NewInt(0),
		DAOForkBlock:        nil,
		DAOForkSupport:      true,
		EIP150Block:         big.NewInt(0),
		EIP155Block:         big.NewInt(0),
		EIP158Block:         big.NewInt(0),
		ByzantiumBlock:      big.NewInt(0),
		ConstantinopleBlock: big.NewInt(0),
		PetersburgBlock:     big.NewInt(0),
		IstanbulBlock:       big.NewInt(0),
		MuirGlacierBlock:    nil,
		BerlinBlock:         big.NewInt(0),
		LondonBlock:         big.NewInt(500),
		Clique: &ctypes.CliqueConfig{
			Period: 30,
			Epoch:  30000,
		},
	}

=======
>>>>>>> 26675454
	// AllEthashProtocolChanges contains every protocol change (EIPs) introduced
	// and accepted by the Ethereum core developers into the Ethash consensus.
	//
	// This configuration is intentionally not using keyed fields to force anyone
	// adding flags to the config to also have to set these fields.
	AllEthashProtocolChanges = &goethereum.ChainConfig{
		ChainID:                   big.NewInt(1337),
		SupportedProtocolVersions: vars.SupportedProtocolVersions,
		HomesteadBlock:            big.NewInt(0),
		DAOForkBlock:              nil,
		DAOForkSupport:            false,
		EIP150Block:               big.NewInt(0),
		EIP150Hash:                common.Hash{},
		EIP155Block:               big.NewInt(0),
		EIP158Block:               big.NewInt(0),
		ByzantiumBlock:            big.NewInt(0),
		ConstantinopleBlock:       big.NewInt(0),
		PetersburgBlock:           big.NewInt(0),
		IstanbulBlock:             big.NewInt(0),
		MuirGlacierBlock:          big.NewInt(0),
		BerlinBlock:               big.NewInt(0),
		LondonBlock:               big.NewInt(0),
		EWASMBlock:                nil,
		CatalystBlock:             nil,
		Ethash:                    new(ctypes.EthashConfig),
		Clique:                    nil,
		TrustedCheckpoint:         nil,
		TrustedCheckpointOracle:   nil,
	}

	/*
				https://github.com/ethereum/go-ethereum/blob/master/params/config.go#L242

					AllEthashProtocolChanges = &ChainConfig{
					big.NewInt(1337),
					big.NewInt(0),
					nil,
					false,
					big.NewInt(0),
					common.Hash{},
					big.NewInt(0),
					big.NewInt(0),
					big.NewInt(0),
					big.NewInt(0),
					big.NewInt(0),
					big.NewInt(0),
					nil,
					nil,
					nil,
					new(EthashConfig),
					nil
					}


				// ChainConfig is the core config which determines the blockchain settings.
				//
				// ChainConfig is stored in the database on a per block basis. This means
				// that any network, identified by its genesis block, can have its own
				// set of configuration options.
				type ChainConfig struct {
					ChainID *big.Int `json:"chainId"` // chainId identifies the current chain and is used for replay protection

					HomesteadBlock *big.Int `json:"homesteadBlock,omitempty"` // Homestead switch block (nil = no fork, 0 = already homestead)

					DAOForkBlock   *big.Int `json:"daoForkBlock,omitempty"`   // TheDAO hard-fork switch block (nil = no fork)
					DAOForkSupport bool     `json:"daoForkSupport,omitempty"` // Whether the nodes supports or opposes the DAO hard-fork

					// EIP150 implements the Gas price changes (https://github.com/ethereum/EIPs/issues/150)
					EIP150Block *big.Int    `json:"eip150Block,omitempty"` // EIP150 HF block (nil = no fork)
					EIP150Hash  common.Hash `json:"eip150Hash,omitempty"`  // EIP150 HF hash (needed for header only clients as only gas pricing changed)

					EIP155Block *big.Int `json:"eip155Block,omitempty"` // EIP155 HF block
					EIP158Block *big.Int `json:"eip158Block,omitempty"` // EIP158 HF block

					ByzantiumBlock      *big.Int `json:"byzantiumBlock,omitempty"`      // Byzantium switch block (nil = no fork, 0 = already on byzantium)
					ConstantinopleBlock *big.Int `json:"constantinopleBlock,omitempty"` // Constantinople switch block (nil = no fork, 0 = already activated)
					PetersburgBlock     *big.Int `json:"petersburgBlock,omitempty"`     // Petersburg switch block (nil = same as Constantinople)
					IstanbulBlock       *big.Int `json:"istanbulBlock,omitempty"`       // Istanbul switch block (nil = no fork, 0 = already on istanbul)
					MuirGlacierBlock    *big.Int `json:"muirGlacierBlock,omitempty"`    // Eip-2384 (bomb delay) switch block (nil = no fork, 0 = already activated)
		BerlinBlock         *big.Int `json:"berlinBlock,omitempty"`         // Berlin switch block (nil = no fork, 0 = already on berlin)

			YoloV2Block *big.Int `json:"yoloV2Block,omitempty"` // YOLO v1: https://github.com/ethereum/EIPs/pull/2657 (Ephemeral testnet)
					EWASMBlock  *big.Int `json:"ewasmBlock,omitempty"`  // EWASM switch block (nil = no fork, 0 = already activated)

					// Various consensus engines
					Ethash *EthashConfig `json:"ethash,omitempty"`
					Clique *CliqueConfig `json:"clique,omitempty"`
				}
	*/

	// AllCliqueProtocolChanges contains every protocol change (EIPs) introduced
	// and accepted by the Ethereum core developers into the Clique consensus.
	//
	// This configuration is intentionally not using keyed fields to force anyone
	// adding flags to the config to also have to set these fields.
	AllCliqueProtocolChanges = &goethereum.ChainConfig{
		ChainID:                   big.NewInt(1337),
		SupportedProtocolVersions: vars.SupportedProtocolVersions,
		HomesteadBlock:            big.NewInt(0),
		DAOForkBlock:              nil,
		DAOForkSupport:            false,
		EIP150Block:               big.NewInt(0),
		EIP150Hash:                common.Hash{},
		EIP155Block:               big.NewInt(0),
		EIP158Block:               big.NewInt(0),
		ByzantiumBlock:            big.NewInt(0),
		ConstantinopleBlock:       big.NewInt(0),
		PetersburgBlock:           big.NewInt(0),
		IstanbulBlock:             big.NewInt(0),
		LondonBlock:               big.NewInt(0),
		EWASMBlock:                nil,
		CatalystBlock:             nil,
		Ethash:                    nil,
		Clique: &ctypes.CliqueConfig{
			Period: 0,
			Epoch:  30000,
		},
		TrustedCheckpoint:       nil,
		TrustedCheckpointOracle: nil,
	}

	// TestChainConfig is used for tests.
	TestChainConfig = &goethereum.ChainConfig{
		ChainID:                   big.NewInt(1),
		SupportedProtocolVersions: vars.SupportedProtocolVersions,
		HomesteadBlock:            big.NewInt(0),
		DAOForkBlock:              nil,
		DAOForkSupport:            false,
		EIP150Block:               big.NewInt(0),
		EIP150Hash:                common.Hash{},
		EIP155Block:               big.NewInt(0),
		EIP158Block:               big.NewInt(0),
		ByzantiumBlock:            big.NewInt(0),
		ConstantinopleBlock:       big.NewInt(0),
		PetersburgBlock:           big.NewInt(0),
		IstanbulBlock:             big.NewInt(0),
		BerlinBlock:               big.NewInt(0),
		LondonBlock:               big.NewInt(0),
		EWASMBlock:                nil,
		CatalystBlock:             nil,
		Ethash:                    new(ctypes.EthashConfig),
		Clique:                    nil,
		TrustedCheckpoint:         nil,
		TrustedCheckpointOracle:   nil,
	}
)<|MERGE_RESOLUTION|>--- conflicted
+++ resolved
@@ -228,30 +228,6 @@
 		Threshold: 2,
 	}
 
-<<<<<<< HEAD
-	CalaverasChainConfig = &goethereum.ChainConfig{
-		ChainID:             big.NewInt(123),
-		HomesteadBlock:      big.NewInt(0),
-		DAOForkBlock:        nil,
-		DAOForkSupport:      true,
-		EIP150Block:         big.NewInt(0),
-		EIP155Block:         big.NewInt(0),
-		EIP158Block:         big.NewInt(0),
-		ByzantiumBlock:      big.NewInt(0),
-		ConstantinopleBlock: big.NewInt(0),
-		PetersburgBlock:     big.NewInt(0),
-		IstanbulBlock:       big.NewInt(0),
-		MuirGlacierBlock:    nil,
-		BerlinBlock:         big.NewInt(0),
-		LondonBlock:         big.NewInt(500),
-		Clique: &ctypes.CliqueConfig{
-			Period: 30,
-			Epoch:  30000,
-		},
-	}
-
-=======
->>>>>>> 26675454
 	// AllEthashProtocolChanges contains every protocol change (EIPs) introduced
 	// and accepted by the Ethereum core developers into the Ethash consensus.
 	//
