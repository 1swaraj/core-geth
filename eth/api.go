--- conflicted
+++ resolved
@@ -67,17 +67,10 @@
 }
 
 // ChainId is the EIP-155 replay-protection chain id for the current ethereum chain config.
-<<<<<<< HEAD
-func (api *PublicEthereumAPI) ChainId() hexutil.Uint64 {
-	chainID := new(big.Int)
-	if config := api.e.blockchain.Config(); config.IsEnabled(config.GetEIP155Transition, api.e.blockchain.CurrentBlock().Number()) {
-		chainID = config.GetChainID()
-=======
 func (api *PublicEthereumAPI) ChainId() (hexutil.Uint64, error) {
 	// if current block is at or past the EIP-155 replay-protection fork block, return chainID from config
-	if config := api.e.blockchain.Config(); config.IsEIP155(api.e.blockchain.CurrentBlock().Number()) {
-		return (hexutil.Uint64)(config.ChainID.Uint64()), nil
->>>>>>> c2d2f4ed
+	if config := api.e.blockchain.Config(); config.IsEnabled(config.GetEIP155Transition, api.e.blockchain.CurrentBlock().Number()) {
+		return (hexutil.Uint64)(api.e.blockchain.Config().GetChainID().Uint64()), nil
 	}
 	return hexutil.Uint64(0), fmt.Errorf("chain not synced beyond EIP-155 replay-protection fork block")
 }
@@ -370,20 +363,15 @@
 	for _, block := range blocks {
 		var (
 			blockRlp  string
-			blockJSON map[string]interface{}
+			blockJSON *ethapi.RPCMarshalBlockT
 		)
 		if rlpBytes, err := rlp.EncodeToBytes(block); err != nil {
 			blockRlp = err.Error() // Hacky, but hey, it works
 		} else {
 			blockRlp = fmt.Sprintf("0x%x", rlpBytes)
 		}
-<<<<<<< HEAD
-		if results[i].Block, err = ethapi.RPCMarshalBlock(block, true, true); err != nil {
-			results[i].Block = &ethapi.RPCMarshalBlockT{Error: err.Error()}
-=======
 		if blockJSON, err = ethapi.RPCMarshalBlock(block, true, true); err != nil {
-			blockJSON = map[string]interface{}{"error": err.Error()}
->>>>>>> c2d2f4ed
+			blockJSON = &ethapi.RPCMarshalBlockT{Error: err.Error()}
 		}
 		results = append(results, &BadBlockArgs{
 			Hash:  block.Hash(),
