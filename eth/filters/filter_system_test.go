// Copyright 2016 The go-ethereum Authors
// This file is part of the go-ethereum library.
//
// The go-ethereum library is free software: you can redistribute it and/or modify
// it under the terms of the GNU Lesser General Public License as published by
// the Free Software Foundation, either version 3 of the License, or
// (at your option) any later version.
//
// The go-ethereum library is distributed in the hope that it will be useful,
// but WITHOUT ANY WARRANTY; without even the implied warranty of
// MERCHANTABILITY or FITNESS FOR A PARTICULAR PURPOSE. See the
// GNU Lesser General Public License for more details.
//
// You should have received a copy of the GNU Lesser General Public License
// along with the go-ethereum library. If not, see <http://www.gnu.org/licenses/>.

package filters

import (
	"context"
	"fmt"
	"math/big"
	"math/rand"
	"reflect"
	"runtime"
	"testing"
	"time"

	"github.com/ethereum/go-ethereum"
	"github.com/ethereum/go-ethereum/common"
	"github.com/ethereum/go-ethereum/consensus/ethash"
	"github.com/ethereum/go-ethereum/core"
	"github.com/ethereum/go-ethereum/core/bloombits"
	"github.com/ethereum/go-ethereum/core/rawdb"
	"github.com/ethereum/go-ethereum/core/types"
	"github.com/ethereum/go-ethereum/ethdb"
	"github.com/ethereum/go-ethereum/event"
	"github.com/ethereum/go-ethereum/params"
	"github.com/ethereum/go-ethereum/params/types/genesisT"
	"github.com/ethereum/go-ethereum/params/vars"
	"github.com/ethereum/go-ethereum/rpc"
)

var (
	deadline = 5 * time.Minute
)

type testBackend struct {
	mux             *event.TypeMux
	db              ethdb.Database
	sections        uint64
	txFeed          event.Feed
	logsFeed        event.Feed
	rmLogsFeed      event.Feed
	pendingLogsFeed event.Feed
	chainFeed       event.Feed
	chainSideFeed   event.Feed
}

func (b *testBackend) ChainDb() ethdb.Database {
	return b.db
}

func (b *testBackend) HeaderByNumber(ctx context.Context, blockNr rpc.BlockNumber) (*types.Header, error) {
	var (
		hash common.Hash
		num  uint64
	)
	if blockNr == rpc.LatestBlockNumber {
		hash = rawdb.ReadHeadBlockHash(b.db)
		number := rawdb.ReadHeaderNumber(b.db, hash)
		if number == nil {
			return nil, nil
		}
		num = *number
	} else {
		num = uint64(blockNr)
		hash = rawdb.ReadCanonicalHash(b.db, num)
	}
	return rawdb.ReadHeader(b.db, hash, num), nil
}

func (b *testBackend) HeaderByHash(ctx context.Context, hash common.Hash) (*types.Header, error) {
	number := rawdb.ReadHeaderNumber(b.db, hash)
	if number == nil {
		return nil, nil
	}
	return rawdb.ReadHeader(b.db, hash, *number), nil
}

func (b *testBackend) GetReceipts(ctx context.Context, hash common.Hash) (types.Receipts, error) {
	if number := rawdb.ReadHeaderNumber(b.db, hash); number != nil {
		return rawdb.ReadReceipts(b.db, hash, *number, params.TestChainConfig), nil
	}
	return nil, nil
}

func (b *testBackend) GetLogs(ctx context.Context, hash common.Hash) ([][]*types.Log, error) {
	number := rawdb.ReadHeaderNumber(b.db, hash)
	if number == nil {
		return nil, nil
	}
	receipts := rawdb.ReadReceipts(b.db, hash, *number, params.TestChainConfig)

	logs := make([][]*types.Log, len(receipts))
	for i, receipt := range receipts {
		logs[i] = receipt.Logs
	}
	return logs, nil
}

func (b *testBackend) SubscribeNewTxsEvent(ch chan<- core.NewTxsEvent) event.Subscription {
	return b.txFeed.Subscribe(ch)
}

func (b *testBackend) SubscribeRemovedLogsEvent(ch chan<- core.RemovedLogsEvent) event.Subscription {
	return b.rmLogsFeed.Subscribe(ch)
}

func (b *testBackend) SubscribeLogsEvent(ch chan<- []*types.Log) event.Subscription {
	return b.logsFeed.Subscribe(ch)
}

func (b *testBackend) SubscribePendingLogsEvent(ch chan<- []*types.Log) event.Subscription {
	return b.pendingLogsFeed.Subscribe(ch)
}

func (b *testBackend) SubscribeChainEvent(ch chan<- core.ChainEvent) event.Subscription {
	return b.chainFeed.Subscribe(ch)
}

func (b *testBackend) SubscribeChainSideEvent(ch chan<- core.ChainSideEvent) event.Subscription {
	return b.chainSideFeed.Subscribe(ch)
}

func (b *testBackend) BloomStatus() (uint64, uint64) {
	return vars.BloomBitsBlocks, b.sections
}

func (b *testBackend) ServiceFilter(ctx context.Context, session *bloombits.MatcherSession) {
	requests := make(chan chan *bloombits.Retrieval)

	go session.Multiplex(16, 0, requests)
	go func() {
		for {
			// Wait for a service request or a shutdown
			select {
			case <-ctx.Done():
				return

			case request := <-requests:
				task := <-request

				task.Bitsets = make([][]byte, len(task.Sections))
				for i, section := range task.Sections {
					if rand.Int()%4 != 0 { // Handle occasional missing deliveries
						head := rawdb.ReadCanonicalHash(b.db, (section+1)*vars.BloomBitsBlocks-1)
						task.Bitsets[i], _ = rawdb.ReadBloomBits(b.db, task.Bit, section, head)
					}
				}
				request <- task
			}
		}
	}()
}

// TestBlockSubscription tests if a block subscription returns block hashes for posted chain events.
// It creates multiple subscriptions:
// - one at the start and should receive all posted chain events and a second (blockHashes)
// - one that is created after a cutoff moment and uninstalled after a second cutoff moment (blockHashes[cutoff1:cutoff2])
// - one that is created after the second cutoff moment (blockHashes[cutoff2:])
func TestBlockSubscription(t *testing.T) {
	t.Parallel()

	var (
		db          = rawdb.NewMemoryDatabase()
		backend     = &testBackend{db: db}
		api         = NewPublicFilterAPI(backend, false, deadline)
<<<<<<< HEAD
		genesis     = core.MustCommitGenesis(db, new(genesisT.Genesis))
=======
		genesis     = (&core.Genesis{BaseFee: big.NewInt(params.InitialBaseFee)}).MustCommit(db)
>>>>>>> 12f0ff40
		chain, _    = core.GenerateChain(params.TestChainConfig, genesis, ethash.NewFaker(), db, 10, func(i int, gen *core.BlockGen) {})
		chainEvents = []core.ChainEvent{}
	)

	for _, blk := range chain {
		chainEvents = append(chainEvents, core.ChainEvent{Hash: blk.Hash(), Block: blk})
	}

	chan0 := make(chan *types.Header)
	sub0 := api.events.SubscribeNewHeads(chan0)
	chan1 := make(chan *types.Header)
	sub1 := api.events.SubscribeNewHeads(chan1)

	go func() { // simulate client
		i1, i2 := 0, 0
		for i1 != len(chainEvents) || i2 != len(chainEvents) {
			select {
			case header := <-chan0:
				if chainEvents[i1].Hash != header.Hash() {
					t.Errorf("sub0 received invalid hash on index %d, want %x, got %x", i1, chainEvents[i1].Hash, header.Hash())
				}
				i1++
			case header := <-chan1:
				if chainEvents[i2].Hash != header.Hash() {
					t.Errorf("sub1 received invalid hash on index %d, want %x, got %x", i2, chainEvents[i2].Hash, header.Hash())
				}
				i2++
			}
		}

		sub0.Unsubscribe()
		sub1.Unsubscribe()
	}()

	time.Sleep(1 * time.Second)
	for _, e := range chainEvents {
		backend.chainFeed.Send(e)
	}

	<-sub0.Err()
	<-sub1.Err()
}

// TestSideBlockSubscription tests if a block subscription returns block hashes for posted chain events.
// It creates multiple subscriptions:
// - one at the start and should receive all posted chain events and a second (blockHashes)
// - one that is created after a cutoff moment and uninstalled after a second cutoff moment (blockHashes[cutoff1:cutoff2])
// - one that is created after the second cutoff moment (blockHashes[cutoff2:])
func TestSideBlockSubscription(t *testing.T) {
	t.Parallel()

	var (
		db              = rawdb.NewMemoryDatabase()
		backend         = &testBackend{db: db}
		api             = NewPublicFilterAPI(backend, false, deadline)
		genesis         = core.MustCommitGenesis(db, new(genesisT.Genesis))
		chain, _        = core.GenerateChain(params.TestChainConfig, genesis, ethash.NewFaker(), db, 10, func(i int, gen *core.BlockGen) {})
		chainSideEvents = []core.ChainSideEvent{}
	)

	for _, blk := range chain {
		chainSideEvents = append(chainSideEvents, core.ChainSideEvent{Block: blk})
	}

	chan0 := make(chan *types.Header)
	sub0 := api.events.SubscribeNewSideHeads(chan0)
	chan1 := make(chan *types.Header)
	sub1 := api.events.SubscribeNewSideHeads(chan1)

	go func() { // simulate client
		i1, i2 := 0, 0
		for i1 != len(chainSideEvents) || i2 != len(chainSideEvents) {
			select {
			case header := <-chan0:
				if chainSideEvents[i1].Block.Hash() != header.Hash() {
					t.Errorf("sub0 received invalid hash on index %d, want %x, got %x", i1, chainSideEvents[i1].Block.Hash(), header.Hash())
				}
				i1++
			case header := <-chan1:
				if chainSideEvents[i2].Block.Hash() != header.Hash() {
					t.Errorf("sub1 received invalid hash on index %d, want %x, got %x", i2, chainSideEvents[i2].Block.Hash(), header.Hash())
				}
				i2++
			}
		}

		sub0.Unsubscribe()
		sub1.Unsubscribe()
	}()

	time.Sleep(1 * time.Second)
	for _, e := range chainSideEvents {
		backend.chainSideFeed.Send(e)
	}

	<-sub0.Err()
	<-sub1.Err()
}

// TestPendingTxFilter tests whether pending tx filters retrieve all pending transactions that are posted to the event mux.
func TestPendingTxFilter(t *testing.T) {
	t.Parallel()

	var (
		db      = rawdb.NewMemoryDatabase()
		backend = &testBackend{db: db}
		api     = NewPublicFilterAPI(backend, false, deadline)

		transactions = []*types.Transaction{
			types.NewTransaction(0, common.HexToAddress("0xb794f5ea0ba39494ce83a213fffba74279579268"), new(big.Int), 0, new(big.Int), nil),
			types.NewTransaction(1, common.HexToAddress("0xb794f5ea0ba39494ce83a213fffba74279579268"), new(big.Int), 0, new(big.Int), nil),
			types.NewTransaction(2, common.HexToAddress("0xb794f5ea0ba39494ce83a213fffba74279579268"), new(big.Int), 0, new(big.Int), nil),
			types.NewTransaction(3, common.HexToAddress("0xb794f5ea0ba39494ce83a213fffba74279579268"), new(big.Int), 0, new(big.Int), nil),
			types.NewTransaction(4, common.HexToAddress("0xb794f5ea0ba39494ce83a213fffba74279579268"), new(big.Int), 0, new(big.Int), nil),
		}

		hashes []common.Hash
	)

	fid0 := api.NewPendingTransactionFilter()

	time.Sleep(1 * time.Second)
	backend.txFeed.Send(core.NewTxsEvent{Txs: transactions})

	timeout := time.Now().Add(1 * time.Second)
	for {
		results, err := api.GetFilterChanges(fid0)
		if err != nil {
			t.Fatalf("Unable to retrieve logs: %v", err)
		}

		h := results.([]common.Hash)
		hashes = append(hashes, h...)
		if len(hashes) >= len(transactions) {
			break
		}
		// check timeout
		if time.Now().After(timeout) {
			break
		}

		time.Sleep(100 * time.Millisecond)
	}

	if len(hashes) != len(transactions) {
		t.Errorf("invalid number of transactions, want %d transactions(s), got %d", len(transactions), len(hashes))
		return
	}
	for i := range hashes {
		if hashes[i] != transactions[i].Hash() {
			t.Errorf("hashes[%d] invalid, want %x, got %x", i, transactions[i].Hash(), hashes[i])
		}
	}
}

// TestLogFilterCreation test whether a given filter criteria makes sense.
// If not it must return an error.
func TestLogFilterCreation(t *testing.T) {
	var (
		db      = rawdb.NewMemoryDatabase()
		backend = &testBackend{db: db}
		api     = NewPublicFilterAPI(backend, false, deadline)

		testCases = []struct {
			crit    FilterCriteria
			success bool
		}{
			// defaults
			{FilterCriteria{}, true},
			// valid block number range
			{FilterCriteria{FromBlock: big.NewInt(1), ToBlock: big.NewInt(2)}, true},
			// "mined" block range to pending
			{FilterCriteria{FromBlock: big.NewInt(1), ToBlock: big.NewInt(rpc.LatestBlockNumber.Int64())}, true},
			// new mined and pending blocks
			{FilterCriteria{FromBlock: big.NewInt(rpc.LatestBlockNumber.Int64()), ToBlock: big.NewInt(rpc.PendingBlockNumber.Int64())}, true},
			// from block "higher" than to block
			{FilterCriteria{FromBlock: big.NewInt(2), ToBlock: big.NewInt(1)}, false},
			// from block "higher" than to block
			{FilterCriteria{FromBlock: big.NewInt(rpc.LatestBlockNumber.Int64()), ToBlock: big.NewInt(100)}, false},
			// from block "higher" than to block
			{FilterCriteria{FromBlock: big.NewInt(rpc.PendingBlockNumber.Int64()), ToBlock: big.NewInt(100)}, false},
			// from block "higher" than to block
			{FilterCriteria{FromBlock: big.NewInt(rpc.PendingBlockNumber.Int64()), ToBlock: big.NewInt(rpc.LatestBlockNumber.Int64())}, false},
		}
	)

	for i, test := range testCases {
		_, err := api.NewFilter(test.crit)
		if test.success && err != nil {
			t.Errorf("expected filter creation for case %d to success, got %v", i, err)
		}
		if !test.success && err == nil {
			t.Errorf("expected testcase %d to fail with an error", i)
		}
	}
}

// TestInvalidLogFilterCreation tests whether invalid filter log criteria results in an error
// when the filter is created.
func TestInvalidLogFilterCreation(t *testing.T) {
	t.Parallel()

	var (
		db      = rawdb.NewMemoryDatabase()
		backend = &testBackend{db: db}
		api     = NewPublicFilterAPI(backend, false, deadline)
	)

	// different situations where log filter creation should fail.
	// Reason: fromBlock > toBlock
	testCases := []FilterCriteria{
		0: {FromBlock: big.NewInt(rpc.PendingBlockNumber.Int64()), ToBlock: big.NewInt(rpc.LatestBlockNumber.Int64())},
		1: {FromBlock: big.NewInt(rpc.PendingBlockNumber.Int64()), ToBlock: big.NewInt(100)},
		2: {FromBlock: big.NewInt(rpc.LatestBlockNumber.Int64()), ToBlock: big.NewInt(100)},
	}

	for i, test := range testCases {
		if _, err := api.NewFilter(test); err == nil {
			t.Errorf("Expected NewFilter for case #%d to fail", i)
		}
	}
}

func TestInvalidGetLogsRequest(t *testing.T) {
	var (
		db        = rawdb.NewMemoryDatabase()
		backend   = &testBackend{db: db}
		api       = NewPublicFilterAPI(backend, false, deadline)
		blockHash = common.HexToHash("0x1111111111111111111111111111111111111111111111111111111111111111")
	)

	// Reason: Cannot specify both BlockHash and FromBlock/ToBlock)
	testCases := []FilterCriteria{
		0: {BlockHash: &blockHash, FromBlock: big.NewInt(100)},
		1: {BlockHash: &blockHash, ToBlock: big.NewInt(500)},
		2: {BlockHash: &blockHash, FromBlock: big.NewInt(rpc.LatestBlockNumber.Int64())},
	}

	for i, test := range testCases {
		if _, err := api.GetLogs(context.Background(), test); err == nil {
			t.Errorf("Expected Logs for case #%d to fail", i)
		}
	}
}

// TestLogFilter tests whether log filters match the correct logs that are posted to the event feed.
func TestLogFilter(t *testing.T) {
	t.Parallel()

	var (
		db      = rawdb.NewMemoryDatabase()
		backend = &testBackend{db: db}
		api     = NewPublicFilterAPI(backend, false, deadline)

		firstAddr      = common.HexToAddress("0x1111111111111111111111111111111111111111")
		secondAddr     = common.HexToAddress("0x2222222222222222222222222222222222222222")
		thirdAddress   = common.HexToAddress("0x3333333333333333333333333333333333333333")
		notUsedAddress = common.HexToAddress("0x9999999999999999999999999999999999999999")
		firstTopic     = common.HexToHash("0x1111111111111111111111111111111111111111111111111111111111111111")
		secondTopic    = common.HexToHash("0x2222222222222222222222222222222222222222222222222222222222222222")
		notUsedTopic   = common.HexToHash("0x9999999999999999999999999999999999999999999999999999999999999999")

		// posted twice, once as regular logs and once as pending logs.
		allLogs = []*types.Log{
			{Address: firstAddr},
			{Address: firstAddr, Topics: []common.Hash{firstTopic}, BlockNumber: 1},
			{Address: secondAddr, Topics: []common.Hash{firstTopic}, BlockNumber: 1},
			{Address: thirdAddress, Topics: []common.Hash{secondTopic}, BlockNumber: 2},
			{Address: thirdAddress, Topics: []common.Hash{secondTopic}, BlockNumber: 3},
		}

		expectedCase7  = []*types.Log{allLogs[3], allLogs[4], allLogs[0], allLogs[1], allLogs[2], allLogs[3], allLogs[4]}
		expectedCase11 = []*types.Log{allLogs[1], allLogs[2], allLogs[1], allLogs[2]}

		testCases = []struct {
			crit     FilterCriteria
			expected []*types.Log
			id       rpc.ID
		}{
			// match all
			0: {FilterCriteria{}, allLogs, ""},
			// match none due to no matching addresses
			1: {FilterCriteria{Addresses: []common.Address{{}, notUsedAddress}, Topics: [][]common.Hash{nil}}, []*types.Log{}, ""},
			// match logs based on addresses, ignore topics
			2: {FilterCriteria{Addresses: []common.Address{firstAddr}}, allLogs[:2], ""},
			// match none due to no matching topics (match with address)
			3: {FilterCriteria{Addresses: []common.Address{secondAddr}, Topics: [][]common.Hash{{notUsedTopic}}}, []*types.Log{}, ""},
			// match logs based on addresses and topics
			4: {FilterCriteria{Addresses: []common.Address{thirdAddress}, Topics: [][]common.Hash{{firstTopic, secondTopic}}}, allLogs[3:5], ""},
			// match logs based on multiple addresses and "or" topics
			5: {FilterCriteria{Addresses: []common.Address{secondAddr, thirdAddress}, Topics: [][]common.Hash{{firstTopic, secondTopic}}}, allLogs[2:5], ""},
			// logs in the pending block
			6: {FilterCriteria{Addresses: []common.Address{firstAddr}, FromBlock: big.NewInt(rpc.PendingBlockNumber.Int64()), ToBlock: big.NewInt(rpc.PendingBlockNumber.Int64())}, allLogs[:2], ""},
			// mined logs with block num >= 2 or pending logs
			7: {FilterCriteria{FromBlock: big.NewInt(2), ToBlock: big.NewInt(rpc.PendingBlockNumber.Int64())}, expectedCase7, ""},
			// all "mined" logs with block num >= 2
			8: {FilterCriteria{FromBlock: big.NewInt(2), ToBlock: big.NewInt(rpc.LatestBlockNumber.Int64())}, allLogs[3:], ""},
			// all "mined" logs
			9: {FilterCriteria{ToBlock: big.NewInt(rpc.LatestBlockNumber.Int64())}, allLogs, ""},
			// all "mined" logs with 1>= block num <=2 and topic secondTopic
			10: {FilterCriteria{FromBlock: big.NewInt(1), ToBlock: big.NewInt(2), Topics: [][]common.Hash{{secondTopic}}}, allLogs[3:4], ""},
			// all "mined" and pending logs with topic firstTopic
			11: {FilterCriteria{FromBlock: big.NewInt(rpc.LatestBlockNumber.Int64()), ToBlock: big.NewInt(rpc.PendingBlockNumber.Int64()), Topics: [][]common.Hash{{firstTopic}}}, expectedCase11, ""},
			// match all logs due to wildcard topic
			12: {FilterCriteria{Topics: [][]common.Hash{nil}}, allLogs[1:], ""},
		}
	)

	// create all filters
	for i := range testCases {
		testCases[i].id, _ = api.NewFilter(testCases[i].crit)
	}

	// raise events
	time.Sleep(1 * time.Second)
	if nsend := backend.logsFeed.Send(allLogs); nsend == 0 {
		t.Fatal("Logs event not delivered")
	}
	if nsend := backend.pendingLogsFeed.Send(allLogs); nsend == 0 {
		t.Fatal("Pending logs event not delivered")
	}

	for i, tt := range testCases {
		var fetched []*types.Log
		timeout := time.Now().Add(1 * time.Second)
		for { // fetch all expected logs
			results, err := api.GetFilterChanges(tt.id)
			if err != nil {
				t.Fatalf("Unable to fetch logs: %v", err)
			}

			fetched = append(fetched, results.([]*types.Log)...)
			if len(fetched) >= len(tt.expected) {
				break
			}
			// check timeout
			if time.Now().After(timeout) {
				break
			}

			time.Sleep(100 * time.Millisecond)
		}

		if len(fetched) != len(tt.expected) {
			t.Errorf("invalid number of logs for case %d, want %d log(s), got %d", i, len(tt.expected), len(fetched))
			return
		}

		for l := range fetched {
			if fetched[l].Removed {
				t.Errorf("expected log not to be removed for log %d in case %d", l, i)
			}
			if !reflect.DeepEqual(fetched[l], tt.expected[l]) {
				t.Errorf("invalid log on index %d for case %d", l, i)
			}
		}
	}
}

// TestPendingLogsSubscription tests if a subscription receives the correct pending logs that are posted to the event feed.
func TestPendingLogsSubscription(t *testing.T) {
	t.Parallel()

	var (
		db      = rawdb.NewMemoryDatabase()
		backend = &testBackend{db: db}
		api     = NewPublicFilterAPI(backend, false, deadline)

		firstAddr      = common.HexToAddress("0x1111111111111111111111111111111111111111")
		secondAddr     = common.HexToAddress("0x2222222222222222222222222222222222222222")
		thirdAddress   = common.HexToAddress("0x3333333333333333333333333333333333333333")
		notUsedAddress = common.HexToAddress("0x9999999999999999999999999999999999999999")
		firstTopic     = common.HexToHash("0x1111111111111111111111111111111111111111111111111111111111111111")
		secondTopic    = common.HexToHash("0x2222222222222222222222222222222222222222222222222222222222222222")
		thirdTopic     = common.HexToHash("0x3333333333333333333333333333333333333333333333333333333333333333")
		fourthTopic    = common.HexToHash("0x4444444444444444444444444444444444444444444444444444444444444444")
		notUsedTopic   = common.HexToHash("0x9999999999999999999999999999999999999999999999999999999999999999")

		allLogs = [][]*types.Log{
			{{Address: firstAddr, Topics: []common.Hash{}, BlockNumber: 0}},
			{{Address: firstAddr, Topics: []common.Hash{firstTopic}, BlockNumber: 1}},
			{{Address: secondAddr, Topics: []common.Hash{firstTopic}, BlockNumber: 2}},
			{{Address: thirdAddress, Topics: []common.Hash{secondTopic}, BlockNumber: 3}},
			{{Address: thirdAddress, Topics: []common.Hash{secondTopic}, BlockNumber: 4}},
			{
				{Address: thirdAddress, Topics: []common.Hash{firstTopic}, BlockNumber: 5},
				{Address: thirdAddress, Topics: []common.Hash{thirdTopic}, BlockNumber: 5},
				{Address: thirdAddress, Topics: []common.Hash{fourthTopic}, BlockNumber: 5},
				{Address: firstAddr, Topics: []common.Hash{firstTopic}, BlockNumber: 5},
			},
		}

		testCases = []struct {
			crit     ethereum.FilterQuery
			expected []*types.Log
			c        chan []*types.Log
			sub      *Subscription
		}{
			// match all
			{
				ethereum.FilterQuery{}, flattenLogs(allLogs),
				nil, nil,
			},
			// match none due to no matching addresses
			{
				ethereum.FilterQuery{Addresses: []common.Address{{}, notUsedAddress}, Topics: [][]common.Hash{nil}},
				nil,
				nil, nil,
			},
			// match logs based on addresses, ignore topics
			{
				ethereum.FilterQuery{Addresses: []common.Address{firstAddr}},
				append(flattenLogs(allLogs[:2]), allLogs[5][3]),
				nil, nil,
			},
			// match none due to no matching topics (match with address)
			{
				ethereum.FilterQuery{Addresses: []common.Address{secondAddr}, Topics: [][]common.Hash{{notUsedTopic}}},
				nil, nil, nil,
			},
			// match logs based on addresses and topics
			{
				ethereum.FilterQuery{Addresses: []common.Address{thirdAddress}, Topics: [][]common.Hash{{firstTopic, secondTopic}}},
				append(flattenLogs(allLogs[3:5]), allLogs[5][0]),
				nil, nil,
			},
			// match logs based on multiple addresses and "or" topics
			{
				ethereum.FilterQuery{Addresses: []common.Address{secondAddr, thirdAddress}, Topics: [][]common.Hash{{firstTopic, secondTopic}}},
				append(flattenLogs(allLogs[2:5]), allLogs[5][0]),
				nil,
				nil,
			},
			// block numbers are ignored for filters created with New***Filter, these return all logs that match the given criteria when the state changes
			{
				ethereum.FilterQuery{Addresses: []common.Address{firstAddr}, FromBlock: big.NewInt(2), ToBlock: big.NewInt(3)},
				append(flattenLogs(allLogs[:2]), allLogs[5][3]),
				nil, nil,
			},
			// multiple pending logs, should match only 2 topics from the logs in block 5
			{
				ethereum.FilterQuery{Addresses: []common.Address{thirdAddress}, Topics: [][]common.Hash{{firstTopic, fourthTopic}}},
				[]*types.Log{allLogs[5][0], allLogs[5][2]},
				nil, nil,
			},
		}
	)

	// create all subscriptions, this ensures all subscriptions are created before the events are posted.
	// on slow machines this could otherwise lead to missing events when the subscription is created after
	// (some) events are posted.
	for i := range testCases {
		testCases[i].c = make(chan []*types.Log)
		testCases[i].sub, _ = api.events.SubscribeLogs(testCases[i].crit, testCases[i].c)
	}

	for n, test := range testCases {
		i := n
		tt := test
		go func() {
			var fetched []*types.Log
		fetchLoop:
			for {
				logs := <-tt.c
				fetched = append(fetched, logs...)
				if len(fetched) >= len(tt.expected) {
					break fetchLoop
				}
			}

			if len(fetched) != len(tt.expected) {
				panic(fmt.Sprintf("invalid number of logs for case %d, want %d log(s), got %d", i, len(tt.expected), len(fetched)))
			}

			for l := range fetched {
				if fetched[l].Removed {
					panic(fmt.Sprintf("expected log not to be removed for log %d in case %d", l, i))
				}
				if !reflect.DeepEqual(fetched[l], tt.expected[l]) {
					panic(fmt.Sprintf("invalid log on index %d for case %d", l, i))
				}
			}
		}()
	}

	// raise events
	time.Sleep(1 * time.Second)
	for _, ev := range allLogs {
		backend.pendingLogsFeed.Send(ev)
	}
}

// TestPendingTxFilterDeadlock tests if the event loop hangs when pending
// txes arrive at the same time that one of multiple filters is timing out.
// Please refer to #22131 for more details.
func TestPendingTxFilterDeadlock(t *testing.T) {
	t.Parallel()
	timeout := 100 * time.Millisecond

	var (
		db      = rawdb.NewMemoryDatabase()
		backend = &testBackend{db: db}
		api     = NewPublicFilterAPI(backend, false, timeout)
		done    = make(chan struct{})
	)

	go func() {
		// Bombard feed with txes until signal was received to stop
		i := uint64(0)
		for {
			select {
			case <-done:
				return
			default:
			}

			tx := types.NewTransaction(i, common.HexToAddress("0xb794f5ea0ba39494ce83a213fffba74279579268"), new(big.Int), 0, new(big.Int), nil)
			backend.txFeed.Send(core.NewTxsEvent{Txs: []*types.Transaction{tx}})
			i++
		}
	}()

	// Create a bunch of filters that will
	// timeout either in 100ms or 200ms
	fids := make([]rpc.ID, 20)
	for i := 0; i < len(fids); i++ {
		fid := api.NewPendingTransactionFilter()
		fids[i] = fid
		// Wait for at least one tx to arrive in filter
		for {
			hashes, err := api.GetFilterChanges(fid)
			if err != nil {
				t.Fatalf("Filter should exist: %v\n", err)
			}
			if len(hashes.([]common.Hash)) > 0 {
				break
			}
			runtime.Gosched()
		}
	}

	// Wait until filters have timed out
	time.Sleep(3 * timeout)

	// If tx loop doesn't consume `done` after a second
	// it's hanging.
	select {
	case done <- struct{}{}:
		// Check that all filters have been uninstalled
		for _, fid := range fids {
			if _, err := api.GetFilterChanges(fid); err == nil {
				t.Errorf("Filter %s should have been uninstalled\n", fid)
			}
		}
	case <-time.After(1 * time.Second):
		t.Error("Tx sending loop hangs")
	}
}

func flattenLogs(pl [][]*types.Log) []*types.Log {
	var logs []*types.Log
	for _, l := range pl {
		logs = append(logs, l...)
	}
	return logs
}<|MERGE_RESOLUTION|>--- conflicted
+++ resolved
@@ -176,11 +176,7 @@
 		db          = rawdb.NewMemoryDatabase()
 		backend     = &testBackend{db: db}
 		api         = NewPublicFilterAPI(backend, false, deadline)
-<<<<<<< HEAD
-		genesis     = core.MustCommitGenesis(db, new(genesisT.Genesis))
-=======
-		genesis     = (&core.Genesis{BaseFee: big.NewInt(params.InitialBaseFee)}).MustCommit(db)
->>>>>>> 12f0ff40
+		genesis     = (&genesisT.Genesis{BaseFee: big.NewInt(params.InitialBaseFee)}).MustCommit(db)
 		chain, _    = core.GenerateChain(params.TestChainConfig, genesis, ethash.NewFaker(), db, 10, func(i int, gen *core.BlockGen) {})
 		chainEvents = []core.ChainEvent{}
 	)
