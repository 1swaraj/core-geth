--- conflicted
+++ resolved
@@ -24,22 +24,14 @@
 
 	"github.com/ethereum/go-ethereum/common"
 	"github.com/ethereum/go-ethereum/core/types"
-<<<<<<< HEAD
 	"github.com/ethereum/go-ethereum/internal/ethapi"
 	"github.com/ethereum/go-ethereum/params/vars"
 	"github.com/ethereum/go-ethereum/rpc"
 )
 
+const sampleNumber = 3 // Number of transactions sampled in a block
+
 var maxPrice = big.NewInt(500 * vars.GWei)
-=======
-	"github.com/ethereum/go-ethereum/params"
-	"github.com/ethereum/go-ethereum/rpc"
-)
-
-const sampleNumber = 3 // Number of transactions sampled in a block
-
-var maxPrice = big.NewInt(500 * params.GWei)
->>>>>>> 6315b6fc
 
 type Config struct {
 	Blocks     int
