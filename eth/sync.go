--- conflicted
+++ resolved
@@ -44,11 +44,7 @@
 	// minArtificialFinalityPeers defines the minimum number of peers our node must be connected
 	// to in order to enable artificial finality features.
 	// A minimum number of peer connections mitigates the risk of lower-powered eclipse attacks.
-<<<<<<< HEAD
-	minArtificialFinalityPeers = 3 // defaultMinSyncPeers * 2
-=======
 	minArtificialFinalityPeers = defaultMinSyncPeers
->>>>>>> 24b97a53
 
 	// artificialFinalitySafetyInterval defines the interval at which the local head is checked for staleness.
 	// If the head is found to be stale across this interval, artificial finality features are disabled.
