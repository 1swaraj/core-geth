--- conflicted
+++ resolved
@@ -17,11 +17,7 @@
 [Installation Instructions](https://github.com/ethereum/go-ethereum/wiki/Building-Ethereum)
 on the wiki.
 
-<<<<<<< HEAD
 Building geth requires both a Go (version 1.10 or later) and a C compiler.
-=======
-Building geth requires both a Go (version 1.9 or later) and a C compiler.
->>>>>>> 24d727b6
 You can install them using your favourite package manager.
 Once the dependencies are installed, run
 
