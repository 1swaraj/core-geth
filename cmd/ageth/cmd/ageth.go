package cmd

import (
	"bufio"
	"context"
	"fmt"
	"io"
	"io/ioutil"
	llog "log"
	"math/big"
	"math/rand"
	"net"
	"net/url"
	"os"
	"os/exec"
	"path/filepath"
	"regexp"
	"strings"
	"time"

	"github.com/ethereum/go-ethereum"
	"github.com/ethereum/go-ethereum/common"
	"github.com/ethereum/go-ethereum/common/hexutil"
	"github.com/ethereum/go-ethereum/core/types"
	"github.com/ethereum/go-ethereum/ethclient"
	log "github.com/ethereum/go-ethereum/log"
	"github.com/ethereum/go-ethereum/p2p"
	"github.com/ethereum/go-ethereum/p2p/enode"
	"github.com/ethereum/go-ethereum/p2p/nat"
	"github.com/ethereum/go-ethereum/rpc"
	"syreclabs.com/go/faker"
)

type ageth struct {
	name                        string
	rpcEndpointOrExecutablePath string
	command                     *exec.Cmd
	proc                        *os.Process
	log                         log.Logger
	logr                        io.ReadCloser
	client                      *rpc.Client
	eclient                     *ethclient.Client
	newheadChan                 chan *types.Header
	latestBlock                 *types.Header
	latestBlockUpdatedAt        time.Time
	headsub                     ethereum.Subscription
	errChan                     chan error
	eventChan                   chan interface{}
	enode                       string
	mining                      int
	peers                       *agethSet
	coinbase                    common.Address
	behaviorsInterval           time.Duration
	behaviors                   []func(self *ageth)
	td                          uint64
	tdhash                      common.Hash
	isMining                    bool
	quitChan                    chan struct{}
	online                      bool
	onHeadCallbacks             []func(*ageth, *types.Block)
}

func mustStartGethInstance(gethPath, id string) (*exec.Cmd, io.ReadCloser, string) {
	datadir := filepath.Join(os.TempDir(), "ageth", id)
	os.MkdirAll(datadir, os.ModePerm)

	ks := filepath.Join(datadir, "keystore")
	os.MkdirAll(ks, os.ModePerm)

	passphraseFile := filepath.Join(ks, "pass.txt")
	ioutil.WriteFile(passphraseFile, []byte("foo"), os.ModePerm)

	createEtherbaseKey := exec.Command(gethPath, "--keystore", ks, "--password", passphraseFile, "account", "new")
	if err := createEtherbaseKey.Run(); err != nil {
		llog.Fatal(err)
	}

	ipcpath := filepath.Join(os.TempDir(), fmt.Sprintf("ageth-%d.ipc", rand.Int()))

	gethArgs := []string{
		"--messnet",
		// "--ecbp1100", "9999",
		"--datadir", datadir,
		"--keystore", ks,
		"--fakepow",
		"--syncmode", "full",
		"--ipcpath", ipcpath,
		"--port", "0",
		"--maxpeers", "25",
		"--debug",
		"--nousb",
		"--ethash.dagsinmem", "0",
		"--ethash.dagsondisk", "0",
		"--ethash.cachesinmem", "0",
		"--ethash.cachesondisk", "0",

		// "--nodiscover",

		"--metrics",
		"--metrics.influxdb",
		"--metrics.influxdb.database", "db0",

		"--nodiscover",
		// "--mine", "--miner.threads", "0",
		// "--vmodule=eth/*=5,p2p=5,core/*=5",
		"--verbosity", "3",
	}
	geth := exec.Command(gethPath, gethArgs...)
	p, err := geth.StderrPipe()
	if err != nil {
		log.Crit("stderr pipe", "error", err)
	}
	return geth, p, ipcpath
}

// newAgeth returns a wrapped geth "ageth".
// If the rpcEndpointOrExecutablePath parameter is empty, a geth instance will be started.
func newAgeth(rpcEndpoint string) *ageth {

	// ID
	var name = faker.Name().FirstName()

	if len(runningRegistry) == 0 {
		name = "Aarchimedes"
	}
	for !nameIsValid(name) {
		name = faker.Name().FirstName()
	}

	enodeNamesMu.Lock()
	enodeNames[name] = ""
	enodeNamesMu.Unlock()
	if len(name) > longestName {
		longestName = len(name)
	}
	a := &ageth{
		name: name,
		// These variables will be set depending if the node is local or remote (currently conventionalized as ipc or not).
		// command:     geth,
		// logr:        p,
		rpcEndpointOrExecutablePath: rpcEndpoint,
		newheadChan:                 make(chan *types.Header),
		errChan:                     make(chan error),
		peers:                       newAgethSet(),
		td:                          0,
		quitChan:                    make(chan struct{}, 100),
	}

	u, _ := url.Parse(rpcEndpoint)
	isLocal := u.Scheme == ""
	if isLocal {
		log.Info("Starting local geth", "name", name, "executable", rpcEndpoint)
		a.command, a.logr, a.rpcEndpointOrExecutablePath = mustStartGethInstance(rpcEndpoint, name)
	} else {
		log.Info("Will connect with remote geth", "name", name, "endpoint", rpcEndpoint)
		a.rpcEndpointOrExecutablePath = rpcEndpoint
	}
	a.log = log.Root().New("source", a.name, "at", a.rpcEndpointOrExecutablePath)

	return a
}

type block struct {
	number     uint64
	hash       common.Hash
	coinbase   common.Address
	difficulty uint64
	td         uint64
	parentHash common.Hash
}

func (a *ageth) isLocal() bool {
	u, _ := url.Parse(a.rpcEndpointOrExecutablePath)
	return u.Scheme == ""
}

func (a *ageth) isRunning() bool {
	return a.client != nil
}

func (a *ageth) block() block {
	if a.latestBlock == nil {
		return block{
			number: 0, hash: common.Hash{}, coinbase: common.Address{}, td: 0, parentHash: common.Hash{}, difficulty: 0,
		}
	}
	return block{
		number:     a.latestBlock.Number.Uint64(),
		hash:       a.latestBlock.Hash(),
		coinbase:   a.latestBlock.Coinbase,
		difficulty: a.latestBlock.Difficulty.Uint64(),
		td:         a.td,
		parentHash: a.latestBlock.ParentHash,
	}
}

// startLocal starts a local instance.
// Scenarios should not call this themselves, it is handled exclusively by run().
// If (accidentally) called on a remote instance, nothing happens.
func (a *ageth) startLocal() {
	if !a.isLocal() {
		a.log.Warn("Noop to startLocal remote instance")
		return
	}
	err := a.command.Start()
	if err != nil {
		a.log.Crit("startLocal geth", "error", err)
	}
	a.proc = a.command.Process
}

// stop shuts down a local instance.
// If called on a remote instance, nothing happens.
func (a *ageth) stop() {
	if !a.isLocal() {
		a.log.Error("Can't stop remote geth instance")
		return
	}
	a.log.Info("Stopping ageth", "name", a.name)
	if a.eventChan != nil {
		a.eventChan <- eventNode{
			Node: Node{
				Name:      a.name,
				HeadHash:  a.block().hash.Hex()[2:8],
				HeadNum:   a.block().number,
				HeadMiner: a.block().coinbase == a.coinbase,
				HeadD:     a.block().difficulty,
				HeadTD:    a.td,
			},
			Up: false,
		}
	}
	err := a.proc.Kill()
	if err != nil {
		a.log.Crit("stop geth", "error", err)
	}
	delete(enodeNames, a.name)
	os.Remove(a.rpcEndpointOrExecutablePath) // this will fail if the path isn't an FS path. so ignore the error
	// Send a stupid number of quits to the quit channel to close all goroutines.
	//
	for i := 0; i < 100; i++ {
		a.quitChan <- struct{}{}
	}
	close(a.quitChan)
}

// run is idempotent.
// It should be called whenever you first want to startLocal using the ageth.
// It will startLocal the instance if it's not already started.
func (a *ageth) run() {

	if a.isRunning() {
		a.log.Warn("Already running")
		return
	}

	defer func() {
		a.online = true
	}()

	var ready bool

	if a.isLocal() {
		a.log.Info("Running ageth", "name", a.name)
		a.startLocal()
		go func() {
			buf := bufio.NewScanner(a.logr)
			for buf.Scan() {
				text := buf.Text()

				// Un/comment me to stream verbose geth logs on stdout.
				// String repeater is poor mans columnar alignment.
				fmt.Printf("%s%s: %s\n", a.name, strings.Repeat(" ", longestName-len(a.name)), text)

				// Wait for geth's IPC to initialize.
				if strings.Contains(text, "IPC endpoint opened") {
					time.Sleep(3 * time.Second)
					ready = true
				}
			}
		}()
	} else {
		ready = true
	}

	go func() {
		for {
			select {
			case h := <-a.newheadChan:
				a.setHead(h)
			case <-a.quitChan:
				return
			}
		}
	}()

	a.log.Info("Waiting for things to be ready")
	for !ready {
	}
	a.log.Info("Ageth ready")

	// Set up RPC clients.
	cl, err := rpc.Dial(a.rpcEndpointOrExecutablePath)
	if err != nil {
		log.Crit("rpc client", "error", err)
	}
	a.client = cl

	ecl, err := ethclient.Dial(a.rpcEndpointOrExecutablePath)
	if err != nil {
		log.Crit("dial ethclient", "error", err)
	}
	a.eclient = ecl

	// Get self enode information
	nodeInfoRes := p2p.NodeInfo{}
	err = a.client.Call(&nodeInfoRes, "admin_nodeInfo")
	if err != nil {
		a.log.Crit("admin_nodeInfo errored", "error", err)
	}

	n := enode.MustParse(nodeInfoRes.Enode)
	nv4 := n.URLv4()
	a.log.Info("Assigned self enode", "enode", nv4)
	a.enode = nv4

	etherbase := a.getEtherbase()
	if etherbase != (common.Address{}) {
		a.coinbase = etherbase
		a.log.Info("Assigned self etherbase", "etherbase", a.coinbase)
	}

	// Register self enode information to global map
	enodeNamesMu.Lock()
	enodeNames[a.name] = a.enode
	enodeNamesMu.Unlock()

	regMu.Lock()
	runningRegistry[a.enode] = a
	regMu.Unlock()

	// Subscribe to the client's new head
	sub, err := a.eclient.SubscribeNewHead(context.Background(), a.newheadChan)
	if err != nil {
		a.log.Crit("subscribe new head", "error", err)
	}
	a.headsub = sub
	go func() {
		for {
			select {
			case err := <-sub.Err():
				a.errChan <- err
			case <-a.quitChan:
				return
				// default:
			}
		}
	}()
	go func() {
		for {
			select {
			case e := <-a.errChan:
				a.log.Error("errored", "error", e)
			case <-a.quitChan:
				return
				// default:
			}
		}
	}()
	go func() {
		ticker := time.NewTicker(5 * time.Second)
		for range ticker.C {
			select {
			case <-a.quitChan:
				ticker.Stop()
				return
			default:
				a.updateSelfStats()
			}
		}
	}()

	go func() {
		for {
			select {
			case <-a.quitChan:
				return
			default:
			}
			if len(a.behaviors) == 0 {
				time.Sleep(time.Second)
				continue
			}
			time.Sleep(a.behaviorsInterval)
			for _, f := range a.behaviors {
				f(a)
			}
		}
	}()
}

func (a *ageth) withStandardPeerChurn(targetPeers int, peerSet *agethSet) {
	go func() {
		for {
			select {
			case <-a.quitChan:
				return
			default:
				time.Sleep(time.Second)
				if peerSet.len() == 0 {
					continue
				}
				// Try to keep the good guys at about 1/4 total network size. This is probably a little higher
				// proportionally than the mainnet, but close-ish, I guess. (Assuming ~500-800 total nodes, around 25-50 peer limits).
				// The important related variable here is DefaultSyncMinPeers, which Permapoint uses
				// to disable itself if the node's peer count falls below it.
				// The normal value for DefaultSyncMinPeers is 5, and the normal MaxPeers value (which geth
				// tries to fill) is 25.
				if rand.Float64() < 0.95 {
					continue
				}
				offset := a.peers.len() - targetPeers
				if offset > 0 {
					a.removePeer(a.peers.random()) // not exact, but closeish
				} else if offset < 0 {
					a.addPeer(peerSet.random())
				} else {
					// simulate some small churn
					if rand.Float32() < 0.5 {
						a.addPeer(peerSet.random())
					} else {
						a.removePeer(a.peers.random())
					}
				}
			}
		}
	}()
}

func (a *ageth) registerNewHeadCallback(fn func(*ageth, *types.Block)) {
	a.onHeadCallbacks = append(a.onHeadCallbacks, fn)
}

func (a *ageth) purgeNewHeadCallbacks() {
	a.onHeadCallbacks = nil
}

func (a *ageth) startMining(n int) {
	a.log.Info("Start mining", "threads", n)
	var ok bool
	err := a.client.Call(&ok, "miner_start", n)
	if err != nil {
		a.log.Crit("miner_start", "error", err)
	}
	a.mining = n
	a.isMining = true
	if a.coinbase == (common.Address{}) {
		err = a.client.Call(&a.coinbase, "eth_coinbase")
		if err != nil {
			a.log.Crit("eth_coinbase", "error", err)
		}
	}
}

func (a *ageth) stopMining() {
	a.log.Info("Stop mining")
	var ok bool
	err := a.client.Call(&ok, "miner_stop")
	if err != nil {
		a.log.Crit("miner_stop", "error", err)
	}
	a.mining = 0
	a.isMining = false
}

type tdstruct struct {
	TotalDifficulty hexutil.Uint64 `json:"totalDifficulty"`
}

func (a *ageth) getTd() uint64 {
	if a.tdhash == a.latestBlock.Hash() {
		return a.td
	}
	td := tdstruct{}
	if err := a.client.Call(&td, "eth_getBlockByHash", a.latestBlock.Hash(), false); err != nil {
		a.log.Error("error getting td", "err", err)
	}
	a.td = uint64(td.TotalDifficulty)
	a.tdhash = a.latestBlock.Hash()
	return a.td

}

var machineNATExtIP *net.IP

func translateEnodeIPIfLocal(en string) string {
	if machineNATExtIP == nil {
		iface, err := nat.Parse("pmp")
		if err != nil {
			log.Crit("Parse gateway errored", "error", err)
		}
		extIp, err := iface.ExternalIP()
		if err != nil {
			log.Crit("External IP errored", "error", err)
		}
		machineNATExtIP = &extIp
	}
	e := enode.MustParse(en)
	if (*machineNATExtIP).Equal(e.IP()) {
		b := []byte(en)
		b = regexp.MustCompile(`[0-9]{1,3}\.[0-9]{1,3}\.[0-9]{1,3}\.[0-9]{1,3}`).ReplaceAll(b, []byte("127.0.0.1"))
		en = string(b)
	}
	return en
}

func (a *ageth) mustEtherbases(addresses []common.Address) {
	var ok bool
	err := a.client.Call(&ok, "admin_mustEtherbases", addresses)
	if err != nil {
		a.log.Error("admin_mustEtherbases errored", "error", err)
		return
	}
	a.log.Info("admin_mustEtherbases", "n", len(addresses))
}

func (a *ageth) getEtherbase() common.Address {
	ad := common.Address{}
	err := a.client.Call(&ad, "eth_coinbase")
	if err != nil {
		a.log.Error("eth_coinbase errored", "error", err)
	}
	a.log.Info("eth_coinbase", "coinbase", ad)
	return ad
}

func (a *ageth) addPeer(b *ageth) {
	var ok bool
	translatedIP := translateEnodeIPIfLocal(b.enode)
	err := a.client.Call(&ok, "admin_addPeer", translatedIP)
	if err != nil {
		a.log.Error("admin_addPeer", "error", err, "enode", translatedIP)
		return
	}
	if !a.peers.push(b) {
		return
	}
	a.log.Debug("Add peer", "target", b.name, "enode", b.enode, "status", ok)
	if a.eventChan != nil {
		a.eventChan <- eventPeer{}
	}
}

func (a *ageth) addPeers(s *agethSet) {
	for i := 0; i < s.len(); i++ {
		a.addPeer(s.indexed(i))
	}
}

func (a *ageth) removePeer(b *ageth) {
	var ok bool
	translatedIP := translateEnodeIPIfLocal(b.enode)
	err := a.client.Call(&ok, "admin_removePeer", translatedIP)
	if err != nil {
		a.log.Error("admin_removePeer", "error", err, "enode", translatedIP)
		return
	}
	a.peers.remove(b)
	a.log.Debug("Remove peer", "target", b.name, "status", ok)
	if a.eventChan != nil {
		a.eventChan <- eventPeer{}
	}
}

func (a *ageth) removeAllPeers() {
	for _, p := range a.peers.all() {
		a.removePeer(p)
	}
}

func (a *ageth) refreshPeers() {
	res := []p2p.NodeInfo{}
	err := a.client.Call(&res, "admin_peers")
	if err != nil {
		a.log.Error("admin_peers", "error", err)
		return
	}
	incomingSet := newAgethSet()
	for _, r := range res {
		n := enode.MustParse(r.Enode)
		nn := getAgethByEnode(n.URLv4())
		incomingSet.push(nn)
	}
	a.peers = incomingSet
	if a.eventChan != nil {
		a.eventChan <- eventPeer{}
	}
}

func (a *ageth) updateSelfStats() {
	a.refreshPeers()

	if time.Since(a.latestBlockUpdatedAt) > 1*time.Minute {
		a.getHeadManually()
	}
}

<<<<<<< HEAD
func (a *ageth) setHeadManually() {
	b, err := a.eclient.BlockByNumber(context.Background(), nil)
=======
func (a *ageth) getHeadManually() {
	var head *types.Header
	err := a.client.Call(head, "eth_getBlockByNumber", "latest", false)
>>>>>>> 1896fabc
	if err != nil {
		a.log.Error("get block by number [nil=latest]", "error", err)
	}
	if head == nil {
		a.log.Warn("No latest block")
		return
	}
	if head.Hash() == a.block().hash {
		return
	}
	a.setHead(head)
}

func (a *ageth) truncateHead(n uint64) {
	a.log.Warn("Truncating head", "number", n)
	var res bool
	err := a.client.Call(&res, "debug_setHead", hexutil.EncodeUint64(n)) // have to pass as string, annoying
	if err != nil {
		a.log.Error("debug_setHead", "error", err)
	}
	a.setHeadManually()
}

func (a *ageth) setHead(head *types.Header) {
	a.latestBlock = head
<<<<<<< HEAD
	if len(a.onHeadCallbacks) != 0 {
		for _, cb := range a.onHeadCallbacks {
			cb(a, head)
		}
	}
=======
	a.latestBlockUpdatedAt = time.Now()
>>>>>>> 1896fabc
	if a.eventChan != nil {
		select {
		case a.eventChan <- eventNode{
			Node: Node{
				Name:      a.name,
				HeadHash:  a.block().hash.Hex()[2:8],
				HeadNum:   a.block().number,
				HeadMiner: a.block().coinbase == a.coinbase,
				HeadD:     a.block().difficulty,
				HeadTD:    a.td,
			},
			Up: true,
		}:
		default:
		}

	}
}

func (a *ageth) sameChainAs(b *ageth) bool {
	if a.block().hash == b.block().hash {
		return true
	}
	if a.block().number == b.block().number {
		return false
	}
	compare := func(x, y *ageth) bool {
		b, _ := y.eclient.BlockByNumber(context.Background(), big.NewInt(int64(x.block().number)))
		if b == nil {
			return false
		}
		return x.block().hash == b.Hash()
	}
	if a.block().number < b.block().number {
		return compare(a, b)
	}
	return compare(b, a)
}

func (a *ageth) onNewHead(head *types.Block) {

}

func (a *ageth) setMaxPeers(count int) {
	var result bool
	err := a.client.Call(&result, "admin_maxPeers", count)
	if err != nil {
		a.log.Error("admin_maxPeers errored", "error", err)
	}
}

func (a *ageth) getPeerCount() int64 {
	var result hexutil.Big
	a.client.CallContext(context.Background(), &result, "net_peerCount")
	return result.ToInt().Int64()
}

// refusePeers sets maxPeers to 0 (and drops all connected peers).
// It returns a function that has kept the original peers in a closure
// so that they may be added on resume peering.
func (a *ageth) refusePeers(resumeWithMaxPeers int) (resumePeers func()) {
	peers := []*p2p.PeerInfo{}
	a.client.Call(&peers, "admin_peers")
	var result interface{}
	a.setMaxPeers(0)
	return func() {
		a.setMaxPeers(resumeWithMaxPeers)
		for _, peer := range peers {
			a.client.Call(&result, "admin_addPeer", peer.Enode)
		}
	}
}<|MERGE_RESOLUTION|>--- conflicted
+++ resolved
@@ -605,14 +605,9 @@
 	}
 }
 
-<<<<<<< HEAD
-func (a *ageth) setHeadManually() {
-	b, err := a.eclient.BlockByNumber(context.Background(), nil)
-=======
 func (a *ageth) getHeadManually() {
 	var head *types.Header
 	err := a.client.Call(head, "eth_getBlockByNumber", "latest", false)
->>>>>>> 1896fabc
 	if err != nil {
 		a.log.Error("get block by number [nil=latest]", "error", err)
 	}
@@ -638,15 +633,12 @@
 
 func (a *ageth) setHead(head *types.Header) {
 	a.latestBlock = head
-<<<<<<< HEAD
 	if len(a.onHeadCallbacks) != 0 {
 		for _, cb := range a.onHeadCallbacks {
 			cb(a, head)
 		}
 	}
-=======
 	a.latestBlockUpdatedAt = time.Now()
->>>>>>> 1896fabc
 	if a.eventChan != nil {
 		select {
 		case a.eventChan <- eventNode{
