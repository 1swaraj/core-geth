--- conflicted
+++ resolved
@@ -71,13 +71,9 @@
 			utils.RopstenFlag,
 			utils.RinkebyFlag,
 			utils.GoerliFlag,
-<<<<<<< HEAD
 			utils.ClassicFlag,
 			utils.MordorFlag,
 			utils.KottiFlag,
-			utils.CalaverasFlag,
-=======
->>>>>>> 26675454
 		},
 		Category: "BLOCKCHAIN COMMANDS",
 		Description: `
