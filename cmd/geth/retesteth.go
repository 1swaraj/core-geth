--- conflicted
+++ resolved
@@ -768,17 +768,10 @@
 			}
 			// Ensure any modifications are committed to the state
 			// Only delete empty objects if EIP158/161 (a.k.a Spurious Dragon) is in effect
-<<<<<<< HEAD
-			root = statedb.IntermediateRoot(vmenv.ChainConfig().IsEIP161F(block.Number()))
+			_ = statedb.IntermediateRoot(vmenv.ChainConfig().IsEIP161F(block.Number()))
 			if idx == int(txIndex) {
 				// This is to make sure root can be opened by OpenTrie
-				root, err = statedb.Commit(vmenv.ChainConfig().IsEIP161F(block.Number()))
-=======
-			_ = statedb.IntermediateRoot(vmenv.ChainConfig().IsEIP158(block.Number()))
-			if idx == int(txIndex) {
-				// This is to make sure root can be opened by OpenTrie
-				_, err = statedb.Commit(vmenv.ChainConfig().IsEIP158(block.Number()))
->>>>>>> e76047e9
+				_, err = statedb.Commit(vmenv.ChainConfig().IsEIP161F(block.Number()))
 				if err != nil {
 					return StorageRangeResult{}, err
 				}
