--- conflicted
+++ resolved
@@ -41,11 +41,8 @@
 	"github.com/ethereum/go-ethereum/log"
 	"github.com/ethereum/go-ethereum/metrics"
 	"github.com/ethereum/go-ethereum/node"
-<<<<<<< HEAD
 	"github.com/ethereum/go-ethereum/rpc"
-=======
 	gopsutil "github.com/shirou/gopsutil/mem"
->>>>>>> 4b2ff145
 	cli "gopkg.in/urfave/cli.v1"
 )
 
@@ -223,7 +220,7 @@
 	// Initialize the CLI app and start Geth
 	app.Action = geth
 	app.HideVersion = true // we have a command to print the version
-	app.Copyright = "Copyright 2013-2020 The ETC Core and Go-Ethereum Authors"
+	app.Copyright = "Copyright 2013-2020 The go-ethereum Authors"
 	app.Commands = []cli.Command{
 		// See chaincmd.go:
 		initCommand,
