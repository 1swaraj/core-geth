--- conflicted
+++ resolved
@@ -90,11 +90,7 @@
 	// hash with keccak256
 	digest := crypto.Keccak256(bytes)
 	// return hex string
-<<<<<<< HEAD
-	return common.Bytes2Hex(digest)
-=======
 	return hexutil.Encode(digest)
->>>>>>> 1c6cdfed
 }
 
 // memoryMap tries to memory map a file of uint32s for read only access.
