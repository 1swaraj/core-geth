--- conflicted
+++ resolved
@@ -246,31 +246,6 @@
 		gobuild = localGoTool(goroot, "build")
 	}
 
-<<<<<<< HEAD
-	if *arch == "" || *arch == runtime.GOARCH {
-		goinstall := goTool("install", buildFlags(env)...)
-		if runtime.GOARCH == "arm64" {
-			goinstall.Args = append(goinstall.Args, "-p", "1")
-		}
-		// TODO(meowsbits): The -trimpath flag is commented because it breaks openrpc discovery, for which
-		// reflection/AST-parsing gets broken when paths are not full.
-		// Is there a better solve for this? Can we just turn reflection off for the geth build?
-		// See -trimpath comment line 255, too.
-		// goinstall.Args = append(goinstall.Args, "-trimpath")
-		goinstall.Args = append(goinstall.Args, "-v")
-		goinstall.Args = append(goinstall.Args, packages...)
-		build.MustRun(goinstall)
-		return
-	}
-
-	// Seems we are cross compiling, work around forbidden GOBIN
-	goinstall := goToolArch(*arch, *cc, "install", buildFlags(env)...)
-	// goinstall.Args = append(goinstall.Args, "-trimpath")
-	goinstall.Args = append(goinstall.Args, "-v")
-	goinstall.Args = append(goinstall.Args, []string{"-buildmode", "archive"}...)
-	goinstall.Args = append(goinstall.Args, packages...)
-	build.MustRun(goinstall)
-=======
 	// Configure environment for cross build.
 	if *arch != "" || *arch != runtime.GOARCH {
 		gobuild.Env = append(gobuild.Env, "CGO_ENABLED=1")
@@ -283,7 +258,6 @@
 	} else if os.Getenv("CC") != "" {
 		gobuild.Env = append(gobuild.Env, "CC="+os.Getenv("CC"))
 	}
->>>>>>> 061c097c
 
 	// arm64 CI builders are memory-constrained and can't handle concurrent builds,
 	// better disable it. This check isn't the best, it should probably
