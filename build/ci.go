--- conflicted
+++ resolved
@@ -284,11 +284,8 @@
 		cc       = flag.String("cc", "", "Sets C compiler binary")
 		coverage = flag.Bool("coverage", false, "Whether to record code coverage")
 		verbose  = flag.Bool("v", false, "Whether to log verbosely")
-<<<<<<< HEAD
+		race     = flag.Bool("race", false, "Execute the race detector")
 		timeout  = flag.String("timeout", "", "Timeout limit")
-=======
-		race     = flag.Bool("race", false, "Execute the race detector")
->>>>>>> 6c4dc6c3
 	)
 	flag.CommandLine.Parse(cmdline)
 
@@ -309,13 +306,11 @@
 	if *verbose {
 		gotest.Args = append(gotest.Args, "-v")
 	}
-<<<<<<< HEAD
+	if *race {
+		gotest.Args = append(gotest.Args, "-race")
+	}
 	if *timeout != "" {
 		gotest.Args = append(gotest.Args, "-timeout", *timeout)
-=======
-	if *race {
-		gotest.Args = append(gotest.Args, "-race")
->>>>>>> 6c4dc6c3
 	}
 
 	packages := []string{"./..."}
